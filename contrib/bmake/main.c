/*	$NetBSD: main.c,v 1.279 2020/07/03 08:13:23 rillig Exp $	*/

/*
 * Copyright (c) 1988, 1989, 1990, 1993
 *	The Regents of the University of California.  All rights reserved.
 *
 * This code is derived from software contributed to Berkeley by
 * Adam de Boor.
 *
 * Redistribution and use in source and binary forms, with or without
 * modification, are permitted provided that the following conditions
 * are met:
 * 1. Redistributions of source code must retain the above copyright
 *    notice, this list of conditions and the following disclaimer.
 * 2. Redistributions in binary form must reproduce the above copyright
 *    notice, this list of conditions and the following disclaimer in the
 *    documentation and/or other materials provided with the distribution.
 * 3. Neither the name of the University nor the names of its contributors
 *    may be used to endorse or promote products derived from this software
 *    without specific prior written permission.
 *
 * THIS SOFTWARE IS PROVIDED BY THE REGENTS AND CONTRIBUTORS ``AS IS'' AND
 * ANY EXPRESS OR IMPLIED WARRANTIES, INCLUDING, BUT NOT LIMITED TO, THE
 * IMPLIED WARRANTIES OF MERCHANTABILITY AND FITNESS FOR A PARTICULAR PURPOSE
 * ARE DISCLAIMED.  IN NO EVENT SHALL THE REGENTS OR CONTRIBUTORS BE LIABLE
 * FOR ANY DIRECT, INDIRECT, INCIDENTAL, SPECIAL, EXEMPLARY, OR CONSEQUENTIAL
 * DAMAGES (INCLUDING, BUT NOT LIMITED TO, PROCUREMENT OF SUBSTITUTE GOODS
 * OR SERVICES; LOSS OF USE, DATA, OR PROFITS; OR BUSINESS INTERRUPTION)
 * HOWEVER CAUSED AND ON ANY THEORY OF LIABILITY, WHETHER IN CONTRACT, STRICT
 * LIABILITY, OR TORT (INCLUDING NEGLIGENCE OR OTHERWISE) ARISING IN ANY WAY
 * OUT OF THE USE OF THIS SOFTWARE, EVEN IF ADVISED OF THE POSSIBILITY OF
 * SUCH DAMAGE.
 */

/*
 * Copyright (c) 1989 by Berkeley Softworks
 * All rights reserved.
 *
 * This code is derived from software contributed to Berkeley by
 * Adam de Boor.
 *
 * Redistribution and use in source and binary forms, with or without
 * modification, are permitted provided that the following conditions
 * are met:
 * 1. Redistributions of source code must retain the above copyright
 *    notice, this list of conditions and the following disclaimer.
 * 2. Redistributions in binary form must reproduce the above copyright
 *    notice, this list of conditions and the following disclaimer in the
 *    documentation and/or other materials provided with the distribution.
 * 3. All advertising materials mentioning features or use of this software
 *    must display the following acknowledgement:
 *	This product includes software developed by the University of
 *	California, Berkeley and its contributors.
 * 4. Neither the name of the University nor the names of its contributors
 *    may be used to endorse or promote products derived from this software
 *    without specific prior written permission.
 *
 * THIS SOFTWARE IS PROVIDED BY THE REGENTS AND CONTRIBUTORS ``AS IS'' AND
 * ANY EXPRESS OR IMPLIED WARRANTIES, INCLUDING, BUT NOT LIMITED TO, THE
 * IMPLIED WARRANTIES OF MERCHANTABILITY AND FITNESS FOR A PARTICULAR PURPOSE
 * ARE DISCLAIMED.  IN NO EVENT SHALL THE REGENTS OR CONTRIBUTORS BE LIABLE
 * FOR ANY DIRECT, INDIRECT, INCIDENTAL, SPECIAL, EXEMPLARY, OR CONSEQUENTIAL
 * DAMAGES (INCLUDING, BUT NOT LIMITED TO, PROCUREMENT OF SUBSTITUTE GOODS
 * OR SERVICES; LOSS OF USE, DATA, OR PROFITS; OR BUSINESS INTERRUPTION)
 * HOWEVER CAUSED AND ON ANY THEORY OF LIABILITY, WHETHER IN CONTRACT, STRICT
 * LIABILITY, OR TORT (INCLUDING NEGLIGENCE OR OTHERWISE) ARISING IN ANY WAY
 * OUT OF THE USE OF THIS SOFTWARE, EVEN IF ADVISED OF THE POSSIBILITY OF
 * SUCH DAMAGE.
 */

#ifndef MAKE_NATIVE
static char rcsid[] = "$NetBSD: main.c,v 1.279 2020/07/03 08:13:23 rillig Exp $";
#else
#include <sys/cdefs.h>
#ifndef lint
__COPYRIGHT("@(#) Copyright (c) 1988, 1989, 1990, 1993\
 The Regents of the University of California.  All rights reserved.");
#endif /* not lint */

#ifndef lint
#if 0
static char sccsid[] = "@(#)main.c	8.3 (Berkeley) 3/19/94";
#else
__RCSID("$NetBSD: main.c,v 1.279 2020/07/03 08:13:23 rillig Exp $");
#endif
#endif /* not lint */
#endif

/*-
 * main.c --
 *	The main file for this entire program. Exit routines etc
 *	reside here.
 *
 * Utility functions defined in this file:
 *	Main_ParseArgLine	Takes a line of arguments, breaks them and
 *				treats them as if they were given when first
 *				invoked. Used by the parse module to implement
 *				the .MFLAGS target.
 *
 *	Error			Print a tagged error message. The global
 *				MAKE variable must have been defined. This
 *				takes a format string and optional arguments
 *				for it.
 *
 *	Fatal			Print an error message and exit. Also takes
 *				a format string and arguments for it.
 *
 *	Punt			Aborts all jobs and exits with a message. Also
 *				takes a format string and arguments for it.
 *
 *	Finish			Finish things up by printing the number of
 *				errors which occurred, as passed to it, and
 *				exiting.
 */

#include <sys/types.h>
#include <sys/time.h>
#include <sys/param.h>
#include <sys/resource.h>
#include <sys/stat.h>
#if defined(MAKE_NATIVE) && defined(HAVE_SYSCTL)
#include <sys/sysctl.h>
#endif
#include <sys/utsname.h>
#include "wait.h"

#include <errno.h>
#include <signal.h>
#include <stdarg.h>
#include <stdio.h>
#include <stdlib.h>
#include <time.h>
#include <ctype.h>

#include "make.h"
#include "hash.h"
#include "dir.h"
#include "job.h"
#include "pathnames.h"
#include "trace.h"

#ifdef USE_IOVEC
#include <sys/uio.h>
#endif

#ifndef	DEFMAXLOCAL
#define	DEFMAXLOCAL DEFMAXJOBS
#endif	/* DEFMAXLOCAL */

#ifndef __arraycount
# define __arraycount(__x)	(sizeof(__x) / sizeof(__x[0]))
#endif

Lst			create;		/* Targets to be made */
time_t			now;		/* Time at start of make */
GNode			*DEFAULT;	/* .DEFAULT node */
Boolean			allPrecious;	/* .PRECIOUS given on line by itself */
Boolean			deleteOnError;	/* .DELETE_ON_ERROR: set */

static Boolean		noBuiltins;	/* -r flag */
static Lst		makefiles;	/* ordered list of makefiles to read */
static int		printVars;	/* -[vV] argument */
#define COMPAT_VARS 1
#define EXPAND_VARS 2
static Lst		variables;	/* list of variables to print */
int			maxJobs;	/* -j argument */
static int		maxJobTokens;	/* -j argument */
Boolean			compatMake;	/* -B argument */
int			debug;		/* -d argument */
Boolean			debugVflag;	/* -dV */
Boolean			noExecute;	/* -n flag */
Boolean			noRecursiveExecute;	/* -N flag */
Boolean			keepgoing;	/* -k flag */
Boolean			queryFlag;	/* -q flag */
Boolean			touchFlag;	/* -t flag */
Boolean			enterFlag;	/* -w flag */
Boolean			enterFlagObj;	/* -w and objdir != srcdir */
Boolean			ignoreErrors;	/* -i flag */
Boolean			beSilent;	/* -s flag */
Boolean			oldVars;	/* variable substitution style */
Boolean			checkEnvFirst;	/* -e flag */
Boolean			parseWarnFatal;	/* -W flag */
Boolean			jobServer; 	/* -J flag */
static int jp_0 = -1, jp_1 = -1;	/* ends of parent job pipe */
Boolean			varNoExportEnv;	/* -X flag */
Boolean			doing_depend;	/* Set while reading .depend */
static Boolean		jobsRunning;	/* TRUE if the jobs might be running */
static const char *	tracefile;
static void		MainParseArgs(int, char **);
static int		ReadMakefile(const void *, const void *);
static void		usage(void) MAKE_ATTR_DEAD;
static void		purge_cached_realpaths(void);

static Boolean		ignorePWD;	/* if we use -C, PWD is meaningless */
static char objdir[MAXPATHLEN + 1];	/* where we chdir'ed to */
char curdir[MAXPATHLEN + 1];		/* Startup directory */
char *progname;				/* the program name */
char *makeDependfile;
pid_t myPid;
int makelevel;

FILE *debug_file;

Boolean forceJobs = FALSE;

/*
 * On some systems MACHINE is defined as something other than
 * what we want.
 */
#ifdef FORCE_MACHINE
# undef MACHINE
# define MACHINE FORCE_MACHINE
#endif

extern Lst parseIncPath;

/*
 * For compatibility with the POSIX version of MAKEFLAGS that includes
 * all the options with out -, convert flags to -f -l -a -g -s.
 */
static char *
explode(const char *flags)
{
    size_t len;
    char *nf, *st;
    const char *f;

    if (flags == NULL)
	return NULL;

    for (f = flags; *f; f++)
	if (!isalpha((unsigned char)*f))
	    break;

    if (*f)
	return bmake_strdup(flags);

    len = strlen(flags);
    st = nf = bmake_malloc(len * 3 + 1);
    while (*flags) {
	*nf++ = '-';
	*nf++ = *flags++;
	*nf++ = ' ';
    }
    *nf = '\0';
    return st;
}

static void
parse_debug_options(const char *argvalue)
{
	const char *modules;
	const char *mode;
	char *fname;
	int len;

	for (modules = argvalue; *modules; ++modules) {
		switch (*modules) {
		case 'A':
			debug = ~0;
			break;
		case 'a':
			debug |= DEBUG_ARCH;
			break;
		case 'C':
			debug |= DEBUG_CWD;
			break;
		case 'c':
			debug |= DEBUG_COND;
			break;
		case 'd':
			debug |= DEBUG_DIR;
			break;
		case 'e':
			debug |= DEBUG_ERROR;
			break;
		case 'f':
			debug |= DEBUG_FOR;
			break;
		case 'g':
			if (modules[1] == '1') {
				debug |= DEBUG_GRAPH1;
				++modules;
			}
			else if (modules[1] == '2') {
				debug |= DEBUG_GRAPH2;
				++modules;
			}
			else if (modules[1] == '3') {
				debug |= DEBUG_GRAPH3;
				++modules;
			}
			break;
		case 'j':
			debug |= DEBUG_JOB;
			break;
		case 'l':
			debug |= DEBUG_LOUD;
			break;
		case 'M':
			debug |= DEBUG_META;
			break;
		case 'm':
			debug |= DEBUG_MAKE;
			break;
		case 'n':
			debug |= DEBUG_SCRIPT;
			break;
		case 'p':
			debug |= DEBUG_PARSE;
			break;
		case 's':
			debug |= DEBUG_SUFF;
			break;
		case 't':
			debug |= DEBUG_TARG;
			break;
		case 'V':
			debugVflag = TRUE;
			break;
		case 'v':
			debug |= DEBUG_VAR;
			break;
		case 'x':
			debug |= DEBUG_SHELL;
			break;
		case 'F':
			if (debug_file != stdout && debug_file != stderr)
				fclose(debug_file);
			if (*++modules == '+') {
				modules++;
				mode = "a";
			} else
				mode = "w";
			if (strcmp(modules, "stdout") == 0) {
				debug_file = stdout;
				goto debug_setbuf;
			}
			if (strcmp(modules, "stderr") == 0) {
				debug_file = stderr;
				goto debug_setbuf;
			}
			len = strlen(modules);
			fname = bmake_malloc(len + 20);
			memcpy(fname, modules, len + 1);
			/* Let the filename be modified by the pid */
			if (strcmp(fname + len - 3, ".%d") == 0)
				snprintf(fname + len - 2, 20, "%d", getpid());
			debug_file = fopen(fname, mode);
			if (!debug_file) {
				fprintf(stderr, "Cannot open debug file %s\n",
				    fname);
				usage();
			}
			free(fname);
			goto debug_setbuf;
		default:
			(void)fprintf(stderr,
			    "%s: illegal argument to d option -- %c\n",
			    progname, *modules);
			usage();
		}
	}
debug_setbuf:
	/*
	 * Make the debug_file unbuffered, and make
	 * stdout line buffered (unless debugfile == stdout).
	 */
	setvbuf(debug_file, NULL, _IONBF, 0);
	if (debug_file != stdout) {
		setvbuf(stdout, NULL, _IOLBF, 0);
	}
}

/*
 * does path contain any relative components
 */
static int
is_relpath(const char *path)
{
	const char *cp;

	if (path[0] != '/')
		return TRUE;
	cp = path;
	do {
		cp = strstr(cp, "/.");
		if (!cp)
			break;
		cp += 2;
		if (cp[0] == '/' || cp[0] == '\0')
			return TRUE;
		else if (cp[0] == '.') {
			if (cp[1] == '/' || cp[1] == '\0')
				return TRUE;
		}
	} while (cp);
	return FALSE;
}

/*-
 * MainParseArgs --
 *	Parse a given argument vector. Called from main() and from
 *	Main_ParseArgLine() when the .MAKEFLAGS target is used.
 *
 *	XXX: Deal with command line overriding .MAKEFLAGS in makefile
 *
 * Results:
 *	None
 *
 * Side Effects:
 *	Various global and local flags will be set depending on the flags
 *	given
 */
static void
MainParseArgs(int argc, char **argv)
{
	char *p;
	int c = '?';
	int arginc;
	char *argvalue;
	const char *getopt_def;
	struct stat sa, sb;
	char *optscan;
	Boolean inOption, dashDash = FALSE;
	char found_path[MAXPATHLEN + 1];	/* for searching for sys.mk */

#define OPTFLAGS "BC:D:I:J:NST:V:WXd:ef:ij:km:nqrstv:w"
/* Can't actually use getopt(3) because rescanning is not portable */

	getopt_def = OPTFLAGS;
rearg:
	inOption = FALSE;
	optscan = NULL;
	while(argc > 1) {
		char *getopt_spec;
		if(!inOption)
			optscan = argv[1];
		c = *optscan++;
		arginc = 0;
		if(inOption) {
			if(c == '\0') {
				++argv;
				--argc;
				inOption = FALSE;
				continue;
			}
		} else {
			if (c != '-' || dashDash)
				break;
			inOption = TRUE;
			c = *optscan++;
		}
		/* '-' found at some earlier point */
		getopt_spec = strchr(getopt_def, c);
		if(c != '\0' && getopt_spec != NULL && getopt_spec[1] == ':') {
			/* -<something> found, and <something> should have an arg */
			inOption = FALSE;
			arginc = 1;
			argvalue = optscan;
			if(*argvalue == '\0') {
				if (argc < 3)
					goto noarg;
				argvalue = argv[2];
				arginc = 2;
			}
		} else {
			argvalue = NULL;
		}
		switch(c) {
		case '\0':
			arginc = 1;
			inOption = FALSE;
			break;
		case 'B':
			compatMake = TRUE;
			Var_Append(MAKEFLAGS, "-B", VAR_GLOBAL);
			Var_Set(MAKE_MODE, "compat", VAR_GLOBAL);
			break;
		case 'C':
			if (chdir(argvalue) == -1) {
				(void)fprintf(stderr,
					      "%s: chdir %s: %s\n",
					      progname, argvalue,
					      strerror(errno));
				exit(1);
			}
			if (getcwd(curdir, MAXPATHLEN) == NULL) {
				(void)fprintf(stderr, "%s: %s.\n", progname, strerror(errno));
				exit(2);
			}
			if (!is_relpath(argvalue) &&
			    stat(argvalue, &sa) != -1 &&
			    stat(curdir, &sb) != -1 &&
			    sa.st_ino == sb.st_ino &&
			    sa.st_dev == sb.st_dev)
				strncpy(curdir, argvalue, MAXPATHLEN);
			ignorePWD = TRUE;
			break;
		case 'D':
			if (argvalue == NULL || argvalue[0] == 0) goto noarg;
			Var_Set(argvalue, "1", VAR_GLOBAL);
			Var_Append(MAKEFLAGS, "-D", VAR_GLOBAL);
			Var_Append(MAKEFLAGS, argvalue, VAR_GLOBAL);
			break;
		case 'I':
			if (argvalue == NULL) goto noarg;
			Parse_AddIncludeDir(argvalue);
			Var_Append(MAKEFLAGS, "-I", VAR_GLOBAL);
			Var_Append(MAKEFLAGS, argvalue, VAR_GLOBAL);
			break;
		case 'J':
			if (argvalue == NULL) goto noarg;
			if (sscanf(argvalue, "%d,%d", &jp_0, &jp_1) != 2) {
			    (void)fprintf(stderr,
				"%s: internal error -- J option malformed (%s)\n",
				progname, argvalue);
				usage();
			}
			if ((fcntl(jp_0, F_GETFD, 0) < 0) ||
			    (fcntl(jp_1, F_GETFD, 0) < 0)) {
#if 0
			    (void)fprintf(stderr,
				"%s: ###### warning -- J descriptors were closed!\n",
				progname);
			    exit(2);
#endif
			    jp_0 = -1;
			    jp_1 = -1;
			    compatMake = TRUE;
			} else {
			    Var_Append(MAKEFLAGS, "-J", VAR_GLOBAL);
			    Var_Append(MAKEFLAGS, argvalue, VAR_GLOBAL);
			    jobServer = TRUE;
			}
			break;
		case 'N':
			noExecute = TRUE;
			noRecursiveExecute = TRUE;
			Var_Append(MAKEFLAGS, "-N", VAR_GLOBAL);
			break;
		case 'S':
			keepgoing = FALSE;
			Var_Append(MAKEFLAGS, "-S", VAR_GLOBAL);
			break;
		case 'T':
			if (argvalue == NULL) goto noarg;
			tracefile = bmake_strdup(argvalue);
			Var_Append(MAKEFLAGS, "-T", VAR_GLOBAL);
			Var_Append(MAKEFLAGS, argvalue, VAR_GLOBAL);
			break;
		case 'V':
		case 'v':
			if (argvalue == NULL) goto noarg;
			printVars = c == 'v' ? EXPAND_VARS : COMPAT_VARS;
			(void)Lst_AtEnd(variables, argvalue);
			Var_Append(MAKEFLAGS, "-V", VAR_GLOBAL);
			Var_Append(MAKEFLAGS, argvalue, VAR_GLOBAL);
			break;
		case 'W':
			parseWarnFatal = TRUE;
			break;
		case 'X':
			varNoExportEnv = TRUE;
			Var_Append(MAKEFLAGS, "-X", VAR_GLOBAL);
			break;
		case 'd':
			if (argvalue == NULL) goto noarg;
			/* If '-d-opts' don't pass to children */
			if (argvalue[0] == '-')
			    argvalue++;
			else {
			    Var_Append(MAKEFLAGS, "-d", VAR_GLOBAL);
			    Var_Append(MAKEFLAGS, argvalue, VAR_GLOBAL);
			}
			parse_debug_options(argvalue);
			break;
		case 'e':
			checkEnvFirst = TRUE;
			Var_Append(MAKEFLAGS, "-e", VAR_GLOBAL);
			break;
		case 'f':
			if (argvalue == NULL) goto noarg;
			(void)Lst_AtEnd(makefiles, argvalue);
			break;
		case 'i':
			ignoreErrors = TRUE;
			Var_Append(MAKEFLAGS, "-i", VAR_GLOBAL);
			break;
		case 'j':
			if (argvalue == NULL) goto noarg;
			forceJobs = TRUE;
			maxJobs = strtol(argvalue, &p, 0);
			if (*p != '\0' || maxJobs < 1) {
				(void)fprintf(stderr, "%s: illegal argument to -j -- must be positive integer!\n",
				    progname);
				exit(1);
			}
			Var_Append(MAKEFLAGS, "-j", VAR_GLOBAL);
			Var_Append(MAKEFLAGS, argvalue, VAR_GLOBAL);
			Var_Set(".MAKE.JOBS", argvalue, VAR_GLOBAL);
			maxJobTokens = maxJobs;
			break;
		case 'k':
			keepgoing = TRUE;
			Var_Append(MAKEFLAGS, "-k", VAR_GLOBAL);
			break;
		case 'm':
			if (argvalue == NULL) goto noarg;
			/* look for magic parent directory search string */
			if (strncmp(".../", argvalue, 4) == 0) {
				if (!Dir_FindHereOrAbove(curdir, argvalue+4,
				    found_path, sizeof(found_path)))
					break;		/* nothing doing */
				(void)Dir_AddDir(sysIncPath, found_path);
			} else {
				(void)Dir_AddDir(sysIncPath, argvalue);
			}
			Var_Append(MAKEFLAGS, "-m", VAR_GLOBAL);
			Var_Append(MAKEFLAGS, argvalue, VAR_GLOBAL);
			break;
		case 'n':
			noExecute = TRUE;
			Var_Append(MAKEFLAGS, "-n", VAR_GLOBAL);
			break;
		case 'q':
			queryFlag = TRUE;
			/* Kind of nonsensical, wot? */
			Var_Append(MAKEFLAGS, "-q", VAR_GLOBAL);
			break;
		case 'r':
			noBuiltins = TRUE;
			Var_Append(MAKEFLAGS, "-r", VAR_GLOBAL);
			break;
		case 's':
			beSilent = TRUE;
			Var_Append(MAKEFLAGS, "-s", VAR_GLOBAL);
			break;
		case 't':
			touchFlag = TRUE;
			Var_Append(MAKEFLAGS, "-t", VAR_GLOBAL);
			break;
		case 'w':
			enterFlag = TRUE;
			Var_Append(MAKEFLAGS, "-w", VAR_GLOBAL);
			break;
		case '-':
			dashDash = TRUE;
			break;
		default:
		case '?':
#ifndef MAKE_NATIVE
			fprintf(stderr, "getopt(%s) -> %d (%c)\n",
				OPTFLAGS, c, c);
#endif
			usage();
		}
		argv += arginc;
		argc -= arginc;
	}

	oldVars = TRUE;

	/*
	 * See if the rest of the arguments are variable assignments and
	 * perform them if so. Else take them to be targets and stuff them
	 * on the end of the "create" list.
	 */
	for (; argc > 1; ++argv, --argc)
		if (Parse_IsVar(argv[1])) {
			Parse_DoVar(argv[1], VAR_CMD);
		} else {
			if (!*argv[1])
				Punt("illegal (null) argument.");
			if (*argv[1] == '-' && !dashDash)
				goto rearg;
			(void)Lst_AtEnd(create, bmake_strdup(argv[1]));
		}

	return;
noarg:
	(void)fprintf(stderr, "%s: option requires an argument -- %c\n",
	    progname, c);
	usage();
}

/*-
 * Main_ParseArgLine --
 *  	Used by the parse module when a .MFLAGS or .MAKEFLAGS target
 *	is encountered and by main() when reading the .MAKEFLAGS envariable.
 *	Takes a line of arguments and breaks it into its
 * 	component words and passes those words and the number of them to the
 *	MainParseArgs function.
 *	The line should have all its leading whitespace removed.
 *
 * Input:
 *	line		Line to fracture
 *
 * Results:
 *	None
 *
 * Side Effects:
 *	Only those that come from the various arguments.
 */
void
Main_ParseArgLine(const char *line)
{
	char **argv;			/* Manufactured argument vector */
	int argc;			/* Number of arguments in argv */
	char *args;			/* Space used by the args */
	char *buf, *p1;
	char *argv0 = Var_Value(".MAKE", VAR_GLOBAL, &p1);
	size_t len;

	if (line == NULL)
		return;
	for (; *line == ' '; ++line)
		continue;
	if (!*line)
		return;

#ifndef POSIX
	{
		/*
		 * $MAKE may simply be naming the make(1) binary
		 */
		char *cp;

		if (!(cp = strrchr(line, '/')))
			cp = line;
		if ((cp = strstr(cp, "make")) &&
		    strcmp(cp, "make") == 0)
			return;
	}
#endif
	buf = bmake_malloc(len = strlen(line) + strlen(argv0) + 2);
	(void)snprintf(buf, len, "%s %s", argv0, line);
	free(p1);

	argv = brk_string(buf, &argc, TRUE, &args);
	if (argv == NULL) {
		Error("Unterminated quoted string [%s]", buf);
		free(buf);
		return;
	}
	free(buf);
	MainParseArgs(argc, argv);

	free(args);
	free(argv);
}

Boolean
Main_SetObjdir(const char *fmt, ...)
{
	struct stat sb;
	char *path;
	char buf[MAXPATHLEN + 1];
	char buf2[MAXPATHLEN + 1];
	Boolean rc = FALSE;
	va_list ap;

	va_start(ap, fmt);
	vsnprintf(path = buf, MAXPATHLEN, fmt, ap);
	va_end(ap);

	if (path[0] != '/') {
		snprintf(buf2, MAXPATHLEN, "%s/%s", curdir, path);
		path = buf2;
	}

	/* look for the directory and try to chdir there */
	if (stat(path, &sb) == 0 && S_ISDIR(sb.st_mode)) {
		if (chdir(path)) {
			(void)fprintf(stderr, "make warning: %s: %s.\n",
				      path, strerror(errno));
		} else {
			strncpy(objdir, path, MAXPATHLEN);
			Var_Set(".OBJDIR", objdir, VAR_GLOBAL);
			setenv("PWD", objdir, 1);
			Dir_InitDot();
			purge_cached_realpaths();
			rc = TRUE;
			if (enterFlag && strcmp(objdir, curdir) != 0)
				enterFlagObj = TRUE;
		}
	}

	return rc;
}

static Boolean
Main_SetVarObjdir(const char *var, const char *suffix)
{
	char *p, *path, *xpath;

	if ((path = Var_Value(var, VAR_CMD, &p)) == NULL ||
	    *path == '\0')
		return FALSE;

	/* expand variable substitutions */
	if (strchr(path, '$') != 0)
		xpath = Var_Subst(NULL, path, VAR_GLOBAL, VARF_WANTRES);
	else
		xpath = path;

	(void)Main_SetObjdir("%s%s", xpath, suffix);

	if (xpath != path)
		free(xpath);
	free(p);
	return TRUE;
}

/*-
 * ReadAllMakefiles --
 *	wrapper around ReadMakefile() to read all.
 *
 * Results:
 *	TRUE if ok, FALSE on error
 */
static int
ReadAllMakefiles(const void *p, const void *q)
{
	return ReadMakefile(p, q) == 0;
}

int
str2Lst_Append(Lst lp, char *str, const char *sep)
{
    char *cp;
    int n;

    if (!sep)
	sep = " \t";

    for (n = 0, cp = strtok(str, sep); cp; cp = strtok(NULL, sep)) {
	(void)Lst_AtEnd(lp, cp);
	n++;
    }
    return n;
}

#ifdef SIGINFO
/*ARGSUSED*/
static void
siginfo(int signo MAKE_ATTR_UNUSED)
{
	char dir[MAXPATHLEN];
	char str[2 * MAXPATHLEN];
	int len;
	if (getcwd(dir, sizeof(dir)) == NULL)
		return;
	len = snprintf(str, sizeof(str), "%s: Working in: %s\n", progname, dir);
	if (len > 0)
		(void)write(STDERR_FILENO, str, (size_t)len);
}
#endif

/*
 * Allow makefiles some control over the mode we run in.
 */
void
MakeMode(const char *mode)
{
    char *mp = NULL;

    if (!mode)
	mode = mp = Var_Subst(NULL, "${" MAKE_MODE ":tl}",
			      VAR_GLOBAL, VARF_WANTRES);

    if (mode && *mode) {
	if (strstr(mode, "compat")) {
	    compatMake = TRUE;
	    forceJobs = FALSE;
	}
#if USE_META
	if (strstr(mode, "meta"))
	    meta_mode_init(mode);
#endif
    }

    free(mp);
}

static void
doPrintVars(void)
{
	LstNode ln;
	Boolean expandVars;

	if (printVars == EXPAND_VARS)
		expandVars = TRUE;
	else if (debugVflag)
		expandVars = FALSE;
	else
		expandVars = getBoolean(".MAKE.EXPAND_VARIABLES", FALSE);

	for (ln = Lst_First(variables); ln != NULL;
	    ln = Lst_Succ(ln)) {
		char *var = (char *)Lst_Datum(ln);
		char *value;
		char *p1;

		if (strchr(var, '$')) {
			value = p1 = Var_Subst(NULL, var, VAR_GLOBAL,
			    VARF_WANTRES);
		} else if (expandVars) {
			char tmp[128];
			int len = snprintf(tmp, sizeof(tmp), "${%s}", var);

			if (len >= (int)sizeof(tmp))
				Fatal("%s: variable name too big: %s",
				    progname, var);
			value = p1 = Var_Subst(NULL, tmp, VAR_GLOBAL,
			    VARF_WANTRES);
		} else {
			value = Var_Value(var, VAR_GLOBAL, &p1);
		}
		printf("%s\n", value ? value : "");
		free(p1);
	}
}

static Boolean
runTargets(void)
{
	Lst targs;	/* target nodes to create -- passed to Make_Init */
	Boolean outOfDate; 	/* FALSE if all targets up to date */

	/*
	 * Have now read the entire graph and need to make a list of
	 * targets to create. If none was given on the command line,
	 * we consult the parsing module to find the main target(s)
	 * to create.
	 */
	if (Lst_IsEmpty(create))
		targs = Parse_MainName();
	else
		targs = Targ_FindList(create, TARG_CREATE);

	if (!compatMake) {
		/*
		 * Initialize job module before traversing the graph
		 * now that any .BEGIN and .END targets have been read.
		 * This is done only if the -q flag wasn't given
		 * (to prevent the .BEGIN from being executed should
		 * it exist).
		 */
		if (!queryFlag) {
			Job_Init();
			jobsRunning = TRUE;
		}

		/* Traverse the graph, checking on all the targets */
		outOfDate = Make_Run(targs);
	} else {
		/*
		 * Compat_Init will take care of creating all the
		 * targets as well as initializing the module.
		 */
		Compat_Run(targs);
		outOfDate = FALSE;
	}
	Lst_Destroy(targs, NULL);
	return outOfDate;
}

/*-
 * main --
 *	The main function, for obvious reasons. Initializes variables
 *	and a few modules, then parses the arguments give it in the
 *	environment and on the command line. Reads the system makefile
 *	followed by either Makefile, makefile or the file given by the
 *	-f argument. Sets the .MAKEFLAGS PMake variable based on all the
 *	flags it has received by then uses either the Make or the Compat
 *	module to create the initial list of targets.
 *
 * Results:
 *	If -q was given, exits -1 if anything was out-of-date. Else it exits
 *	0.
 *
 * Side Effects:
 *	The program exits when done. Targets are created. etc. etc. etc.
 */
int
main(int argc, char **argv)
{
	Boolean outOfDate; 	/* FALSE if all targets up to date */
	struct stat sb, sa;
	char *p1, *path;
	char mdpath[MAXPATHLEN];
#ifdef FORCE_MACHINE
	const char *machine = FORCE_MACHINE;
#else
    	const char *machine = getenv("MACHINE");
#endif
	const char *machine_arch = getenv("MACHINE_ARCH");
	char *syspath = getenv("MAKESYSPATH");
	Lst sysMkPath;			/* Path of sys.mk */
	char *cp = NULL, *start;
					/* avoid faults on read-only strings */
	static char defsyspath[] = _PATH_DEFSYSPATH;
	char found_path[MAXPATHLEN + 1];	/* for searching for sys.mk */
	struct timeval rightnow;		/* to initialize random seed */
	struct utsname utsname;

	/* default to writing debug to stderr */
	debug_file = stderr;

#ifdef SIGINFO
	(void)bmake_signal(SIGINFO, siginfo);
#endif
	/*
	 * Set the seed to produce a different random sequence
	 * on each program execution.
	 */
	gettimeofday(&rightnow, NULL);
	srandom(rightnow.tv_sec + rightnow.tv_usec);

	if ((progname = strrchr(argv[0], '/')) != NULL)
		progname++;
	else
		progname = argv[0];
#if defined(MAKE_NATIVE) || (defined(HAVE_SETRLIMIT) && defined(RLIMIT_NOFILE))
	/*
	 * get rid of resource limit on file descriptors
	 */
	{
		struct rlimit rl;
		if (getrlimit(RLIMIT_NOFILE, &rl) != -1 &&
		    rl.rlim_cur != rl.rlim_max) {
			rl.rlim_cur = rl.rlim_max;
			(void)setrlimit(RLIMIT_NOFILE, &rl);
		}
	}
#endif

	if (uname(&utsname) == -1) {
	    (void)fprintf(stderr, "%s: uname failed (%s).\n", progname,
		strerror(errno));
	    exit(2);
	}

	/*
	 * Get the name of this type of MACHINE from utsname
	 * so we can share an executable for similar machines.
	 * (i.e. m68k: amiga hp300, mac68k, sun3, ...)
	 *
	 * Note that both MACHINE and MACHINE_ARCH are decided at
	 * run-time.
	 */
	if (!machine) {
#ifdef MAKE_NATIVE
	    machine = utsname.machine;
#else
#ifdef MAKE_MACHINE
	    machine = MAKE_MACHINE;
#else
	    machine = "unknown";
#endif
#endif
	}

	if (!machine_arch) {
#if defined(MAKE_NATIVE) && defined(HAVE_SYSCTL) && defined(CTL_HW) && defined(HW_MACHINE_ARCH)
	    static char machine_arch_buf[sizeof(utsname.machine)];
	    int mib[2] = { CTL_HW, HW_MACHINE_ARCH };
	    size_t len = sizeof(machine_arch_buf);
<<<<<<< HEAD
                
	    if (sysctl(__DECONST(int *, mib) /* XXX */, __arraycount(mib), machine_arch_buf,
=======

	    if (sysctl(mib, __arraycount(mib), machine_arch_buf,
>>>>>>> ca58f742
		    &len, NULL, 0) < 0) {
		(void)fprintf(stderr, "%s: sysctl failed (%s).\n", progname,
		    strerror(errno));
		exit(2);
	    }

	    machine_arch = machine_arch_buf;
#else
#ifndef MACHINE_ARCH
#ifdef MAKE_MACHINE_ARCH
            machine_arch = MAKE_MACHINE_ARCH;
#else
	    machine_arch = "unknown";
#endif
#else
	    machine_arch = MACHINE_ARCH;
#endif
#endif
	}

	myPid = getpid();		/* remember this for vFork() */

	/*
	 * Just in case MAKEOBJDIR wants us to do something tricky.
	 */
	Var_Init();		/* Initialize the lists of variables for
				 * parsing arguments */
	Var_Set(".MAKE.OS", utsname.sysname, VAR_GLOBAL);
	Var_Set("MACHINE", machine, VAR_GLOBAL);
	Var_Set("MACHINE_ARCH", machine_arch, VAR_GLOBAL);
#ifdef MAKE_VERSION
	Var_Set("MAKE_VERSION", MAKE_VERSION, VAR_GLOBAL);
#endif
	Var_Set(".newline", "\n", VAR_GLOBAL); /* handy for :@ loops */
	/*
	 * This is the traditional preference for makefiles.
	 */
#ifndef MAKEFILE_PREFERENCE_LIST
# define MAKEFILE_PREFERENCE_LIST "makefile Makefile"
#endif
	Var_Set(MAKEFILE_PREFERENCE, MAKEFILE_PREFERENCE_LIST,
		VAR_GLOBAL);
	Var_Set(MAKE_DEPENDFILE, ".depend", VAR_GLOBAL);

	create = Lst_Init(FALSE);
	makefiles = Lst_Init(FALSE);
	printVars = 0;
	debugVflag = FALSE;
	variables = Lst_Init(FALSE);
	beSilent = FALSE;		/* Print commands as executed */
	ignoreErrors = FALSE;		/* Pay attention to non-zero returns */
	noExecute = FALSE;		/* Execute all commands */
	noRecursiveExecute = FALSE;	/* Execute all .MAKE targets */
	keepgoing = FALSE;		/* Stop on error */
	allPrecious = FALSE;		/* Remove targets when interrupted */
	deleteOnError = FALSE;		/* Historical default behavior */
	queryFlag = FALSE;		/* This is not just a check-run */
	noBuiltins = FALSE;		/* Read the built-in rules */
	touchFlag = FALSE;		/* Actually update targets */
	debug = 0;			/* No debug verbosity, please. */
	jobsRunning = FALSE;

	maxJobs = DEFMAXLOCAL;		/* Set default local max concurrency */
	maxJobTokens = maxJobs;
	compatMake = FALSE;		/* No compat mode */
	ignorePWD = FALSE;

	/*
	 * Initialize the parsing, directory and variable modules to prepare
	 * for the reading of inclusion paths and variable settings on the
	 * command line
	 */

	/*
	 * Initialize various variables.
	 *	MAKE also gets this name, for compatibility
	 *	.MAKEFLAGS gets set to the empty string just in case.
	 *	MFLAGS also gets initialized empty, for compatibility.
	 */
	Parse_Init();
	if (argv[0][0] == '/' || strchr(argv[0], '/') == NULL) {
	    /*
	     * Leave alone if it is an absolute path, or if it does
	     * not contain a '/' in which case we need to find it in
	     * the path, like execvp(3) and the shells do.
	     */
	    p1 = argv[0];
	} else {
	    /*
	     * A relative path, canonicalize it.
	     */
	    p1 = cached_realpath(argv[0], mdpath);
	    if (!p1 || *p1 != '/' || stat(p1, &sb) < 0) {
		p1 = argv[0];		/* realpath failed */
	    }
	}
	Var_Set("MAKE", p1, VAR_GLOBAL);
	Var_Set(".MAKE", p1, VAR_GLOBAL);
	Var_Set(MAKEFLAGS, "", VAR_GLOBAL);
	Var_Set(MAKEOVERRIDES, "", VAR_GLOBAL);
	Var_Set("MFLAGS", "", VAR_GLOBAL);
	Var_Set(".ALLTARGETS", "", VAR_GLOBAL);
	/* some makefiles need to know this */
	Var_Set(MAKE_LEVEL ".ENV", MAKE_LEVEL_ENV, VAR_CMD);

	/*
	 * Set some other useful macros
	 */
	{
	    char tmp[64], *ep;

	    makelevel = ((ep = getenv(MAKE_LEVEL_ENV)) && *ep) ? atoi(ep) : 0;
	    if (makelevel < 0)
		makelevel = 0;
	    snprintf(tmp, sizeof(tmp), "%d", makelevel);
	    Var_Set(MAKE_LEVEL, tmp, VAR_GLOBAL);
	    snprintf(tmp, sizeof(tmp), "%u", myPid);
	    Var_Set(".MAKE.PID", tmp, VAR_GLOBAL);
	    snprintf(tmp, sizeof(tmp), "%u", getppid());
<<<<<<< HEAD
	    Var_Set(".MAKE.PPID", tmp, VAR_GLOBAL, 0);
	    Var_Set(".MAKE.BUILT.BY", CCVER, VAR_GLOBAL, 0);
	    Var_Set(".MAKE.DF.VERSION", DFVER, VAR_GLOBAL, 0);
	    Var_Set(".MAKE.DF.OSREL", OSREL, VAR_GLOBAL, 0);
=======
	    Var_Set(".MAKE.PPID", tmp, VAR_GLOBAL);
>>>>>>> ca58f742
	}
	if (makelevel > 0) {
		char pn[1024];
		snprintf(pn, sizeof(pn), "%s[%d]", progname, makelevel);
		progname = bmake_strdup(pn);
	}

#ifdef USE_META
	meta_init();
#endif
	Dir_Init(NULL);		/* Dir_* safe to call from MainParseArgs */

	/*
	 * First snag any flags out of the MAKE environment variable.
	 * (Note this is *not* MAKEFLAGS since /bin/make uses that and it's
	 * in a different format).
	 */
#ifdef POSIX
	p1 = explode(getenv("MAKEFLAGS"));
	Main_ParseArgLine(p1);
	free(p1);
#else
	Main_ParseArgLine(getenv("MAKE"));
#endif

	/*
	 * Find where we are (now).
	 * We take care of PWD for the automounter below...
	 */
	if (getcwd(curdir, MAXPATHLEN) == NULL) {
		(void)fprintf(stderr, "%s: getcwd: %s.\n",
		    progname, strerror(errno));
		exit(2);
	}

	MainParseArgs(argc, argv);

	if (enterFlag)
		printf("%s: Entering directory `%s'\n", progname, curdir);

	/*
	 * Verify that cwd is sane.
	 */
	if (stat(curdir, &sa) == -1) {
	    (void)fprintf(stderr, "%s: %s: %s.\n",
		 progname, curdir, strerror(errno));
	    exit(2);
	}

	/*
	 * All this code is so that we know where we are when we start up
	 * on a different machine with pmake.
	 * Overriding getcwd() with $PWD totally breaks MAKEOBJDIRPREFIX
	 * since the value of curdir can vary depending on how we got
	 * here.  Ie sitting at a shell prompt (shell that provides $PWD)
	 * or via subdir.mk in which case its likely a shell which does
	 * not provide it.
	 * So, to stop it breaking this case only, we ignore PWD if
	 * MAKEOBJDIRPREFIX is set or MAKEOBJDIR contains a transform.
	 */
#ifndef NO_PWD_OVERRIDE
	if (!ignorePWD) {
		char *pwd, *ptmp1 = NULL, *ptmp2 = NULL;

		if ((pwd = getenv("PWD")) != NULL &&
		    Var_Value("MAKEOBJDIRPREFIX", VAR_CMD, &ptmp1) == NULL) {
			const char *makeobjdir = Var_Value("MAKEOBJDIR",
			    VAR_CMD, &ptmp2);

			if (makeobjdir == NULL || !strchr(makeobjdir, '$')) {
				if (stat(pwd, &sb) == 0 &&
				    sa.st_ino == sb.st_ino &&
				    sa.st_dev == sb.st_dev)
					(void)strncpy(curdir, pwd, MAXPATHLEN);
			}
		}
		free(ptmp1);
		free(ptmp2);
	}
#endif
	Var_Set(".CURDIR", curdir, VAR_GLOBAL);

	/*
	 * Find the .OBJDIR.  If MAKEOBJDIRPREFIX, or failing that,
	 * MAKEOBJDIR is set in the environment, try only that value
	 * and fall back to .CURDIR if it does not exist.
	 *
	 * Otherwise, try _PATH_OBJDIR.MACHINE-MACHINE_ARCH, _PATH_OBJDIR.MACHINE,
	 * and * finally _PATH_OBJDIRPREFIX`pwd`, in that order.  If none
	 * of these paths exist, just use .CURDIR.
	 */
	Dir_Init(curdir);
	(void)Main_SetObjdir("%s", curdir);

	if (!Main_SetVarObjdir("MAKEOBJDIRPREFIX", curdir) &&
	    !Main_SetVarObjdir("MAKEOBJDIR", "") &&
	    !Main_SetObjdir("%s.%s-%s", _PATH_OBJDIR, machine, machine_arch) &&
	    !Main_SetObjdir("%s.%s", _PATH_OBJDIR, machine) &&
	    !Main_SetObjdir("%s", _PATH_OBJDIR))
		(void)Main_SetObjdir("%s%s", _PATH_OBJDIRPREFIX, curdir);

	/*
	 * Initialize archive, target and suffix modules in preparation for
	 * parsing the makefile(s)
	 */
	Arch_Init();
	Targ_Init();
	Suff_Init();
	Trace_Init(tracefile);

	DEFAULT = NULL;
	(void)time(&now);

	Trace_Log(MAKESTART, NULL);

	/*
	 * Set up the .TARGETS variable to contain the list of targets to be
	 * created. If none specified, make the variable empty -- the parser
	 * will fill the thing in with the default or .MAIN target.
	 */
	if (!Lst_IsEmpty(create)) {
		LstNode ln;

		for (ln = Lst_First(create); ln != NULL;
		    ln = Lst_Succ(ln)) {
			char *name = (char *)Lst_Datum(ln);

			Var_Append(".TARGETS", name, VAR_GLOBAL);
		}
	} else
		Var_Set(".TARGETS", "", VAR_GLOBAL);


	/*
	 * If no user-supplied system path was given (through the -m option)
	 * add the directories from the DEFSYSPATH (more than one may be given
	 * as dir1:...:dirn) to the system include path.
	 */
	if (syspath == NULL || *syspath == '\0')
		syspath = defsyspath;
	else
		syspath = bmake_strdup(syspath);

	for (start = syspath; *start != '\0'; start = cp) {
		for (cp = start; *cp != '\0' && *cp != ':'; cp++)
			continue;
		if (*cp == ':') {
			*cp++ = '\0';
		}
		/* look for magic parent directory search string */
		if (strncmp(".../", start, 4) != 0) {
			(void)Dir_AddDir(defIncPath, start);
		} else {
			if (Dir_FindHereOrAbove(curdir, start+4,
			    found_path, sizeof(found_path))) {
				(void)Dir_AddDir(defIncPath, found_path);
			}
		}
	}
	if (syspath != defsyspath)
		free(syspath);

	/*
	 * Read in the built-in rules first, followed by the specified
	 * makefile, if it was (makefile != NULL), or the default
	 * makefile and Makefile, in that order, if it wasn't.
	 */
	if (!noBuiltins) {
		LstNode ln;

		sysMkPath = Lst_Init(FALSE);
		Dir_Expand(_PATH_DEFSYSMK,
			   Lst_IsEmpty(sysIncPath) ? defIncPath : sysIncPath,
			   sysMkPath);
		if (Lst_IsEmpty(sysMkPath))
			Fatal("%s: no system rules (%s).", progname,
			    _PATH_DEFSYSMK);
		ln = Lst_Find(sysMkPath, NULL, ReadMakefile);
		if (ln == NULL)
			Fatal("%s: cannot open %s.", progname,
			    (char *)Lst_Datum(ln));
	}

	if (!Lst_IsEmpty(makefiles)) {
		LstNode ln;

		ln = Lst_Find(makefiles, NULL, ReadAllMakefiles);
		if (ln != NULL)
			Fatal("%s: cannot open %s.", progname,
			    (char *)Lst_Datum(ln));
	} else {
	    p1 = Var_Subst(NULL, "${" MAKEFILE_PREFERENCE "}",
		VAR_CMD, VARF_WANTRES);
	    if (p1) {
		(void)str2Lst_Append(makefiles, p1, NULL);
		(void)Lst_Find(makefiles, NULL, ReadMakefile);
		free(p1);
	    }
	}

	/* In particular suppress .depend for '-r -V .OBJDIR -f /dev/null' */
	if (!noBuiltins || !printVars) {
	    makeDependfile = Var_Subst(NULL, "${.MAKE.DEPENDFILE:T}",
		VAR_CMD, VARF_WANTRES);
	    doing_depend = TRUE;
	    (void)ReadMakefile(makeDependfile, NULL);
	    doing_depend = FALSE;
	}

	if (enterFlagObj)
		printf("%s: Entering directory `%s'\n", progname, objdir);

	MakeMode(NULL);

	Var_Append("MFLAGS", Var_Value(MAKEFLAGS, VAR_GLOBAL, &p1), VAR_GLOBAL);
	free(p1);

	if (!forceJobs && !compatMake &&
	    Var_Exists(".MAKE.JOBS", VAR_GLOBAL)) {
	    char *value;
	    int n;

	    value = Var_Subst(NULL, "${.MAKE.JOBS}", VAR_GLOBAL, VARF_WANTRES);
	    n = strtol(value, NULL, 0);
	    if (n < 1) {
		(void)fprintf(stderr, "%s: illegal value for .MAKE.JOBS -- must be positive integer!\n",
		    progname);
		exit(1);
	    }
	    if (n != maxJobs) {
		Var_Append(MAKEFLAGS, "-j", VAR_GLOBAL);
		Var_Append(MAKEFLAGS, value, VAR_GLOBAL);
	    }
	    maxJobs = n;
	    maxJobTokens = maxJobs;
	    forceJobs = TRUE;
	    free(value);
	}

	/*
	 * Be compatible if user did not specify -j and did not explicitly
	 * turned compatibility on
	 */
	if (!compatMake && !forceJobs) {
	    compatMake = TRUE;
	}

	if (!compatMake)
	    Job_ServerStart(maxJobTokens, jp_0, jp_1);
	if (DEBUG(JOB))
	    fprintf(debug_file, "job_pipe %d %d, maxjobs %d, tokens %d, compat %d\n",
		jp_0, jp_1, maxJobs, maxJobTokens, compatMake);

	if (!printVars)
	    Main_ExportMAKEFLAGS(TRUE);	/* initial export */


	/*
	 * For compatibility, look at the directories in the VPATH variable
	 * and add them to the search path, if the variable is defined. The
	 * variable's value is in the same format as the PATH envariable, i.e.
	 * <directory>:<directory>:<directory>...
	 */
	if (Var_Exists("VPATH", VAR_CMD)) {
		char *vpath, savec;
		/*
		 * GCC stores string constants in read-only memory, but
		 * Var_Subst will want to write this thing, so store it
		 * in an array
		 */
		static char VPATH[] = "${VPATH}";

		vpath = Var_Subst(NULL, VPATH, VAR_CMD, VARF_WANTRES);
		path = vpath;
		do {
			/* skip to end of directory */
			for (cp = path; *cp != ':' && *cp != '\0'; cp++)
				continue;
			/* Save terminator character so know when to stop */
			savec = *cp;
			*cp = '\0';
			/* Add directory to search path */
			(void)Dir_AddDir(dirSearchPath, path);
			*cp = savec;
			path = cp + 1;
		} while (savec == ':');
		free(vpath);
	}

	/*
	 * Now that all search paths have been read for suffixes et al, it's
	 * time to add the default search path to their lists...
	 */
	Suff_DoPaths();

	/*
	 * Propagate attributes through :: dependency lists.
	 */
	Targ_Propagate();

	/* print the initial graph, if the user requested it */
	if (DEBUG(GRAPH1))
		Targ_PrintGraph(1);

	/* print the values of any variables requested by the user */
	if (printVars) {
		doPrintVars();
		outOfDate = FALSE;
	} else {
		outOfDate = runTargets();
	}

#ifdef CLEANUP
	Lst_Destroy(variables, NULL);
	Lst_Destroy(makefiles, NULL);
	Lst_Destroy(create, (FreeProc *)free);
#endif

	/* print the graph now it's been processed if the user requested it */
	if (DEBUG(GRAPH2))
		Targ_PrintGraph(2);

	Trace_Log(MAKEEND, 0);

	if (enterFlagObj)
		printf("%s: Leaving directory `%s'\n", progname, objdir);
	if (enterFlag)
		printf("%s: Leaving directory `%s'\n", progname, curdir);

#ifdef USE_META
	meta_finish();
#endif
	Suff_End();
        Targ_End();
	Arch_End();
	Var_End();
	Parse_End();
	Dir_End();
	Job_End();
	Trace_End();

	return outOfDate ? 1 : 0;
}

/*-
 * ReadMakefile  --
 *	Open and parse the given makefile.
 *
 * Results:
 *	0 if ok. -1 if couldn't open file.
 *
 * Side Effects:
 *	lots
 */
static int
ReadMakefile(const void *p, const void *q MAKE_ATTR_UNUSED)
{
	const char *fname = p;		/* makefile to read */
	int fd;
	size_t len = MAXPATHLEN;
	char *name, *path = bmake_malloc(len);

	if (!strcmp(fname, "-")) {
		Parse_File(NULL /*stdin*/, -1);
		Var_Set("MAKEFILE", "", VAR_INTERNAL);
	} else {
		/* if we've chdir'd, rebuild the path name */
		if (strcmp(curdir, objdir) && *fname != '/') {
			size_t plen = strlen(curdir) + strlen(fname) + 2;
			if (len < plen)
				path = bmake_realloc(path, len = 2 * plen);

			(void)snprintf(path, len, "%s/%s", curdir, fname);
			fd = open(path, O_RDONLY);
			if (fd != -1) {
				fname = path;
				goto found;
			}

			/* If curdir failed, try objdir (ala .depend) */
			plen = strlen(objdir) + strlen(fname) + 2;
			if (len < plen)
				path = bmake_realloc(path, len = 2 * plen);
			(void)snprintf(path, len, "%s/%s", objdir, fname);
			fd = open(path, O_RDONLY);
			if (fd != -1) {
				fname = path;
				goto found;
			}
		} else {
			fd = open(fname, O_RDONLY);
			if (fd != -1)
				goto found;
		}
		/* look in -I and system include directories. */
		name = Dir_FindFile(fname, parseIncPath);
		if (!name)
			name = Dir_FindFile(fname,
				Lst_IsEmpty(sysIncPath) ? defIncPath : sysIncPath);
		if (!name || (fd = open(name, O_RDONLY)) == -1) {
			free(name);
			free(path);
			return -1;
		}
		fname = name;
		/*
		 * set the MAKEFILE variable desired by System V fans -- the
		 * placement of the setting here means it gets set to the last
		 * makefile specified, as it is set by SysV make.
		 */
found:
		if (!doing_depend)
			Var_Set("MAKEFILE", fname, VAR_INTERNAL);
		Parse_File(fname, fd);
	}
	free(path);
	return 0;
}



/*-
 * Cmd_Exec --
 *	Execute the command in cmd, and return the output of that command
 *	in a string.
 *
 * Results:
 *	A string containing the output of the command, or the empty string
 *	If errnum is not NULL, it contains the reason for the command failure
 *
 * Side Effects:
 *	The string must be freed by the caller.
 */
char *
Cmd_Exec(const char *cmd, const char **errnum)
{
    const char	*args[4];   	/* Args for invoking the shell */
    int 	fds[2];	    	/* Pipe streams */
    int 	cpid;	    	/* Child PID */
    int 	pid;	    	/* PID from wait() */
    char	*res;		/* result */
    WAIT_T	status;		/* command exit status */
    Buffer	buf;		/* buffer to store the result */
    char	*cp;
    int		cc;		/* bytes read, or -1 */
    int		savederr;	/* saved errno */


    *errnum = NULL;

    if (!shellName)
	Shell_Init();
    /*
     * Set up arguments for shell
     */
    args[0] = shellName;
    args[1] = "-c";
    args[2] = cmd;
    args[3] = NULL;

    /*
     * Open a pipe for fetching its output
     */
    if (pipe(fds) == -1) {
	*errnum = "Couldn't create pipe for \"%s\"";
	goto bad;
    }

    /*
     * Fork
     */
    switch (cpid = vFork()) {
    case 0:
	/*
	 * Close input side of pipe
	 */
	(void)close(fds[0]);

	/*
	 * Duplicate the output stream to the shell's output, then
	 * shut the extra thing down. Note we don't fetch the error
	 * stream...why not? Why?
	 */
	(void)dup2(fds[1], 1);
	(void)close(fds[1]);

	Var_ExportVars();

	(void)execv(shellPath, UNCONST(args));
	_exit(1);
	/*NOTREACHED*/

    case -1:
	*errnum = "Couldn't exec \"%s\"";
	goto bad;

    default:
	/*
	 * No need for the writing half
	 */
	(void)close(fds[1]);

	savederr = 0;
	Buf_Init(&buf, 0);

	do {
	    char   result[BUFSIZ];
	    cc = read(fds[0], result, sizeof(result));
	    if (cc > 0)
		Buf_AddBytes(&buf, cc, result);
	}
	while (cc > 0 || (cc == -1 && errno == EINTR));
	if (cc == -1)
	    savederr = errno;

	/*
	 * Close the input side of the pipe.
	 */
	(void)close(fds[0]);

	/*
	 * Wait for the process to exit.
	 */
	while(((pid = waitpid(cpid, &status, 0)) != cpid) && (pid >= 0)) {
	    JobReapChild(pid, status, FALSE);
	    continue;
	}
	cc = Buf_Size(&buf);
	res = Buf_Destroy(&buf, FALSE);

	if (savederr != 0)
	    *errnum = "Couldn't read shell's output for \"%s\"";

	if (WIFSIGNALED(status))
	    *errnum = "\"%s\" exited on a signal";
	else if (WEXITSTATUS(status) != 0)
	    *errnum = "\"%s\" returned non-zero status";

	/*
	 * Null-terminate the result, convert newlines to spaces and
	 * install it in the variable.
	 */
	res[cc] = '\0';
	cp = &res[cc];

	if (cc > 0 && *--cp == '\n') {
	    /*
	     * A final newline is just stripped
	     */
	    *cp-- = '\0';
	}
	while (cp >= res) {
	    if (*cp == '\n') {
		*cp = ' ';
	    }
	    cp--;
	}
	break;
    }
    return res;
bad:
    res = bmake_malloc(1);
    *res = '\0';
    return res;
}

/*-
 * Error --
 *	Print an error message given its format.
 *
 * Results:
 *	None.
 *
 * Side Effects:
 *	The message is printed.
 */
/* VARARGS */
void
Error(const char *fmt, ...)
{
	va_list ap;
	FILE *err_file;

	err_file = debug_file;
	if (err_file == stdout)
		err_file = stderr;
	(void)fflush(stdout);
	for (;;) {
		va_start(ap, fmt);
		fprintf(err_file, "%s: ", progname);
		(void)vfprintf(err_file, fmt, ap);
		va_end(ap);
		(void)fprintf(err_file, "\n");
		(void)fflush(err_file);
		if (err_file == stderr)
			break;
		err_file = stderr;
	}
}

/*-
 * Fatal --
 *	Produce a Fatal error message. If jobs are running, waits for them
 *	to finish.
 *
 * Results:
 *	None
 *
 * Side Effects:
 *	The program exits
 */
/* VARARGS */
void
Fatal(const char *fmt, ...)
{
	va_list ap;

	va_start(ap, fmt);
	if (jobsRunning)
		Job_Wait();

	(void)fflush(stdout);
	(void)vfprintf(stderr, fmt, ap);
	va_end(ap);
	(void)fprintf(stderr, "\n");
	(void)fflush(stderr);

	PrintOnError(NULL, NULL);

	if (DEBUG(GRAPH2) || DEBUG(GRAPH3))
		Targ_PrintGraph(2);
	Trace_Log(MAKEERROR, 0);
	exit(2);		/* Not 1 so -q can distinguish error */
}

/*
 * Punt --
 *	Major exception once jobs are being created. Kills all jobs, prints
 *	a message and exits.
 *
 * Results:
 *	None
 *
 * Side Effects:
 *	All children are killed indiscriminately and the program Lib_Exits
 */
/* VARARGS */
void
Punt(const char *fmt, ...)
{
	va_list ap;

	va_start(ap, fmt);
	(void)fflush(stdout);
	(void)fprintf(stderr, "%s: ", progname);
	(void)vfprintf(stderr, fmt, ap);
	va_end(ap);
	(void)fprintf(stderr, "\n");
	(void)fflush(stderr);

	PrintOnError(NULL, NULL);

	DieHorribly();
}

/*-
 * DieHorribly --
 *	Exit without giving a message.
 *
 * Results:
 *	None
 *
 * Side Effects:
 *	A big one...
 */
void
DieHorribly(void)
{
	if (jobsRunning)
		Job_AbortAll();
	if (DEBUG(GRAPH2))
		Targ_PrintGraph(2);
	Trace_Log(MAKEERROR, 0);
	exit(2);		/* Not 1, so -q can distinguish error */
}

/*
 * Finish --
 *	Called when aborting due to errors in child shell to signal
 *	abnormal exit.
 *
 * Results:
 *	None
 *
 * Side Effects:
 *	The program exits
 */
void
Finish(int errors)
	           	/* number of errors encountered in Make_Make */
{
	if (dieQuietly(NULL, -1))
		exit(2);
	Fatal("%d error%s", errors, errors == 1 ? "" : "s");
}

/*
 * eunlink --
 *	Remove a file carefully, avoiding directories.
 */
int
eunlink(const char *file)
{
	struct stat st;

	if (lstat(file, &st) == -1)
		return -1;

	if (S_ISDIR(st.st_mode)) {
		errno = EISDIR;
		return -1;
	}
	return unlink(file);
}

/*
 * execError --
 *	Print why exec failed, avoiding stdio.
 */
void
execError(const char *af, const char *av)
{
#ifdef USE_IOVEC
	int i = 0;
	struct iovec iov[8];
#define IOADD(s) \
	(void)(iov[i].iov_base = UNCONST(s), \
	    iov[i].iov_len = strlen(iov[i].iov_base), \
	    i++)
#else
#define	IOADD(s) (void)write(2, s, strlen(s))
#endif

	IOADD(progname);
	IOADD(": ");
	IOADD(af);
	IOADD("(");
	IOADD(av);
	IOADD(") failed (");
	IOADD(strerror(errno));
	IOADD(")\n");

#ifdef USE_IOVEC
	while (writev(2, iov, 8) == -1 && errno == EAGAIN)
	    continue;
#endif
}

/*
 * usage --
 *	exit with usage message
 */
static void
usage(void)
{
	char *p;
	if ((p = strchr(progname, '[')) != NULL)
	    *p = '\0';

	(void)fprintf(stderr,
"usage: %s [-BeikNnqrstWwX] \n\
            [-C directory] [-D variable] [-d flags] [-f makefile]\n\
            [-I directory] [-J private] [-j max_jobs] [-m directory] [-T file]\n\
            [-V variable] [-v variable] [variable=value] [target ...]\n",
	    progname);
	exit(2);
}

/*
 * realpath(3) can get expensive, cache results...
 */
static GNode *cached_realpaths = NULL;

static GNode *
get_cached_realpaths(void)
{

    if (!cached_realpaths) {
	cached_realpaths = Targ_NewGN("Realpath");
#ifndef DEBUG_REALPATH_CACHE
	cached_realpaths->flags = INTERNAL;
#endif
    }

    return cached_realpaths;
}

/* purge any relative paths */
static void
purge_cached_realpaths(void)
{
    GNode *cache = get_cached_realpaths();
    Hash_Entry *he, *nhe;
    Hash_Search hs;

    he = Hash_EnumFirst(&cache->context, &hs);
    while (he) {
	nhe = Hash_EnumNext(&hs);
	if (he->name[0] != '/') {
	    if (DEBUG(DIR))
		fprintf(stderr, "cached_realpath: purging %s\n", he->name);
	    Hash_DeleteEntry(&cache->context, he);
	}
	he = nhe;
    }
}

char *
cached_realpath(const char *pathname, char *resolved)
{
    GNode *cache;
    char *rp, *cp;

    if (!pathname || !pathname[0])
	return NULL;

    cache = get_cached_realpaths();

    if ((rp = Var_Value(pathname, cache, &cp)) != NULL) {
	/* a hit */
	strlcpy(resolved, rp, MAXPATHLEN);
    } else if ((rp = realpath(pathname, resolved)) != NULL) {
	Var_Set(pathname, rp, cache);
    } /* else should we negative-cache? */

    free(cp);
    return rp ? resolved : NULL;
}

int
PrintAddr(void *a, void *b)
{
    printf("%lx ", (unsigned long) a);
    return b ? 0 : 0;
}


static int
<<<<<<< HEAD
addErrorCMD(void *cmdp, void __unused *gnp)
=======
addErrorCMD(void *cmdp, void *gnp MAKE_ATTR_UNUSED)
>>>>>>> ca58f742
{
    if (cmdp == NULL)
	return 1;			/* stop */
    Var_Append(".ERROR_CMD", cmdp, VAR_GLOBAL);
    return 0;
}

/*
 * Return true if we should die without noise.
 * For example our failing child was a sub-make
 * or failure happend elsewhere.
 */
int
dieQuietly(GNode *gn, int bf)
{
    static int quietly = -1;

    if (quietly < 0) {
	if (DEBUG(JOB) || getBoolean(".MAKE.DIE_QUIETLY", 1) == 0)
	    quietly = 0;
	else if (bf >= 0)
	    quietly = bf;
	else
	    quietly = (gn) ? ((gn->type  & (OP_MAKE)) != 0) : 0;
    }
    return quietly;
}

void
PrintOnError(GNode *gn, const char *s)
{
    static GNode *en = NULL;
    char tmp[64];
    char *cp;

    /* we generally want to keep quiet if a sub-make died */
    if (dieQuietly(gn, -1))
	return;

    if (s)
	printf("%s", s);

    printf("\n%s: stopped in %s\n", progname, curdir);

    if (en)
	return;				/* we've been here! */
    if (gn) {
	/*
	 * We can print this even if there is no .ERROR target.
	 */
	Var_Set(".ERROR_TARGET", gn->name, VAR_GLOBAL);
	Var_Delete(".ERROR_CMD", VAR_GLOBAL);
	Lst_ForEach(gn->commands, addErrorCMD, gn);
    }
    strncpy(tmp, "${MAKE_PRINT_VAR_ON_ERROR:@v@$v='${$v}'\n@}",
	    sizeof(tmp) - 1);
    cp = Var_Subst(NULL, tmp, VAR_GLOBAL, VARF_WANTRES);
    if (cp) {
	if (*cp)
	    printf("%s", cp);
	free(cp);
    }
    fflush(stdout);

    /*
     * Finally, see if there is a .ERROR target, and run it if so.
     */
    en = Targ_FindNode(".ERROR", TARG_NOCREATE);
    if (en) {
	en->type |= OP_SPECIAL;
	Compat_Make(en, en);
    }
}

void
Main_ExportMAKEFLAGS(Boolean first)
{
    static int once = 1;
    char tmp[64];
    char *s;

    if (once != first)
	return;
    once = 0;

    strncpy(tmp, "${.MAKEFLAGS} ${.MAKEOVERRIDES:O:u:@v@$v=${$v:Q}@}",
	    sizeof(tmp));
    s = Var_Subst(NULL, tmp, VAR_CMD, VARF_WANTRES);
    if (s && *s) {
#ifdef POSIX
	setenv("MAKEFLAGS", s, 1);
#else
	setenv("MAKE", s, 1);
#endif
    }
}

char *
getTmpdir(void)
{
    static char *tmpdir = NULL;

    if (!tmpdir) {
	struct stat st;

	/*
	 * Honor $TMPDIR but only if it is valid.
	 * Ensure it ends with /.
	 */
	tmpdir = Var_Subst(NULL, "${TMPDIR:tA:U" _PATH_TMP "}/", VAR_GLOBAL,
			   VARF_WANTRES);
	if (stat(tmpdir, &st) < 0 || !S_ISDIR(st.st_mode)) {
	    free(tmpdir);
	    tmpdir = bmake_strdup(_PATH_TMP);
	}
    }
    return tmpdir;
}

/*
 * Create and open a temp file using "pattern".
 * If "fnamep" is provided set it to a copy of the filename created.
 * Otherwise unlink the file once open.
 */
int
mkTempFile(const char *pattern, char **fnamep)
{
    static char *tmpdir = NULL;
    char tfile[MAXPATHLEN];
    int fd;

    if (!pattern)
	pattern = TMPPAT;
    if (!tmpdir)
	tmpdir = getTmpdir();
    if (pattern[0] == '/') {
	snprintf(tfile, sizeof(tfile), "%s", pattern);
    } else {
	snprintf(tfile, sizeof(tfile), "%s%s", tmpdir, pattern);
    }
    if ((fd = mkstemp(tfile)) < 0)
	Punt("Could not create temporary file %s: %s", tfile, strerror(errno));
    if (fnamep) {
	*fnamep = bmake_strdup(tfile);
    } else {
	unlink(tfile);			/* we just want the descriptor */
    }
    return fd;
}

/*
 * Convert a string representation of a boolean.
 * Anything that looks like "No", "False", "Off", "0" etc,
 * is FALSE, otherwise TRUE.
 */
Boolean
s2Boolean(const char *s, Boolean bf)
{
    if (s) {
	switch(*s) {
	case '\0':			/* not set - the default wins */
	    break;
	case '0':
	case 'F':
	case 'f':
	case 'N':
	case 'n':
	    bf = FALSE;
	    break;
	case 'O':
	case 'o':
	    switch (s[1]) {
	    case 'F':
	    case 'f':
		bf = FALSE;
		break;
	    default:
		bf = TRUE;
		break;
	    }
	    break;
	default:
	    bf = TRUE;
	    break;
	}
    }
    return bf;
}

/*
 * Return a Boolean based on setting of a knob.
 *
 * If the knob is not set, the supplied default is the return value.
 * If set, anything that looks or smells like "No", "False", "Off", "0" etc,
 * is FALSE, otherwise TRUE.
 */
Boolean
getBoolean(const char *name, Boolean bf)
{
    char tmp[64];
    char *cp;

    if (snprintf(tmp, sizeof(tmp), "${%s:U:tl}", name) < (int)(sizeof(tmp))) {
	cp = Var_Subst(NULL, tmp, VAR_GLOBAL, VARF_WANTRES);

	if (cp) {
	    bf = s2Boolean(cp, bf);
	    free(cp);
	}
    }
    return bf;
}<|MERGE_RESOLUTION|>--- conflicted
+++ resolved
@@ -1067,13 +1067,8 @@
 	    static char machine_arch_buf[sizeof(utsname.machine)];
 	    int mib[2] = { CTL_HW, HW_MACHINE_ARCH };
 	    size_t len = sizeof(machine_arch_buf);
-<<<<<<< HEAD
-                
+
 	    if (sysctl(__DECONST(int *, mib) /* XXX */, __arraycount(mib), machine_arch_buf,
-=======
-
-	    if (sysctl(mib, __arraycount(mib), machine_arch_buf,
->>>>>>> ca58f742
 		    &len, NULL, 0) < 0) {
 		(void)fprintf(stderr, "%s: sysctl failed (%s).\n", progname,
 		    strerror(errno));
@@ -1193,14 +1188,10 @@
 	    snprintf(tmp, sizeof(tmp), "%u", myPid);
 	    Var_Set(".MAKE.PID", tmp, VAR_GLOBAL);
 	    snprintf(tmp, sizeof(tmp), "%u", getppid());
-<<<<<<< HEAD
-	    Var_Set(".MAKE.PPID", tmp, VAR_GLOBAL, 0);
-	    Var_Set(".MAKE.BUILT.BY", CCVER, VAR_GLOBAL, 0);
-	    Var_Set(".MAKE.DF.VERSION", DFVER, VAR_GLOBAL, 0);
-	    Var_Set(".MAKE.DF.OSREL", OSREL, VAR_GLOBAL, 0);
-=======
 	    Var_Set(".MAKE.PPID", tmp, VAR_GLOBAL);
->>>>>>> ca58f742
+	    Var_Set(".MAKE.BUILT.BY", CCVER, VAR_GLOBAL);
+	    Var_Set(".MAKE.DF.VERSION", DFVER, VAR_GLOBAL);
+	    Var_Set(".MAKE.DF.OSREL", OSREL, VAR_GLOBAL);
 	}
 	if (makelevel > 0) {
 		char pn[1024];
@@ -2049,11 +2040,7 @@
 
 
 static int
-<<<<<<< HEAD
 addErrorCMD(void *cmdp, void __unused *gnp)
-=======
-addErrorCMD(void *cmdp, void *gnp MAKE_ATTR_UNUSED)
->>>>>>> ca58f742
 {
     if (cmdp == NULL)
 	return 1;			/* stop */
