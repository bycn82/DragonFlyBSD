--- conflicted
+++ resolved
@@ -1088,19 +1088,10 @@
 	if (makeobjdir.str != NULL && strchr(makeobjdir.str, '$') != NULL)
 		goto ignore_pwd;
 
-<<<<<<< HEAD
-	    if (sysctl(__DECONST(int *, mib) /* XXX */, __arraycount(mib), machine_arch_buf,
-		    &len, NULL, 0) < 0) {
-		(void)fprintf(stderr, "%s: sysctl failed (%s).\n", progname,
-		    strerror(errno));
-		exit(2);
-	    }
-=======
 	if (stat(pwd, &pwd_st) == 0 &&
 	    curdir_st->st_ino == pwd_st.st_ino &&
 	    curdir_st->st_dev == pwd_st.st_dev)
 		(void)strncpy(curdir, pwd, MAXPATHLEN);
->>>>>>> a34d5fb1
 
 ignore_pwd:
 	FStr_Done(&makeobjdir);
@@ -1466,22 +1457,6 @@
 
 	/* Set some other useful variables. */
 	{
-<<<<<<< HEAD
-	    char tmp[64], *ep;
-
-	    makelevel = ((ep = getenv(MAKE_LEVEL_ENV)) && *ep) ? atoi(ep) : 0;
-	    if (makelevel < 0)
-		makelevel = 0;
-	    snprintf(tmp, sizeof(tmp), "%d", makelevel);
-	    Var_Set(MAKE_LEVEL, tmp, VAR_GLOBAL);
-	    snprintf(tmp, sizeof(tmp), "%u", myPid);
-	    Var_Set(".MAKE.PID", tmp, VAR_GLOBAL);
-	    snprintf(tmp, sizeof(tmp), "%u", getppid());
-	    Var_Set(".MAKE.PPID", tmp, VAR_GLOBAL);
-	    Var_Set(".MAKE.BUILT.BY", CCVER, VAR_GLOBAL);
-	    Var_Set(".MAKE.DF.VERSION", DFVER, VAR_GLOBAL);
-	    Var_Set(".MAKE.DF.OSREL", OSREL, VAR_GLOBAL);
-=======
 		char tmp[64], *ep = getenv(MAKE_LEVEL_ENV);
 
 		makelevel = ep != NULL && ep[0] != '\0' ? atoi(ep) : 0;
@@ -1497,7 +1472,6 @@
 		Global_Set(".MAKE.UID", tmp);
 		snprintf(tmp, sizeof tmp, "%u", getgid());
 		Global_Set(".MAKE.GID", tmp);
->>>>>>> a34d5fb1
 	}
 	if (makelevel > 0) {
 		char pn[1024];
@@ -2149,14 +2123,8 @@
 	return quietly != 0;
 }
 
-<<<<<<< HEAD
-
-static int
-addErrorCMD(void *cmdp, void __unused *gnp)
-=======
 static void
 SetErrorVars(GNode *gn)
->>>>>>> a34d5fb1
 {
 	StringListNode *ln;
 
