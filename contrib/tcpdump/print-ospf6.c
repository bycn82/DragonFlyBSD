/*
 * Copyright (c) 1992, 1993, 1994, 1995, 1996, 1997
 *	The Regents of the University of California.  All rights reserved.
 *
 * Redistribution and use in source and binary forms, with or without
 * modification, are permitted provided that: (1) source code distributions
 * retain the above copyright notice and this paragraph in its entirety, (2)
 * distributions including binary code include the above copyright notice and
 * this paragraph in its entirety in the documentation or other materials
 * provided with the distribution, and (3) all advertising materials mentioning
 * features or use of this software display the following acknowledgement:
 * ``This product includes software developed by the University of California,
 * Lawrence Berkeley Laboratory and its contributors.'' Neither the name of
 * the University nor the names of its contributors may be used to endorse
 * or promote products derived from this software without specific prior
 * written permission.
 * THIS SOFTWARE IS PROVIDED ``AS IS'' AND WITHOUT ANY EXPRESS OR IMPLIED
 * WARRANTIES, INCLUDING, WITHOUT LIMITATION, THE IMPLIED WARRANTIES OF
 * MERCHANTABILITY AND FITNESS FOR A PARTICULAR PURPOSE.
 *
 * OSPF support contributed by Jeffrey Honig (jch@mitchell.cit.cornell.edu)
 */

#ifndef lint
static const char rcsid[] _U_ =
    "@(#) $Header: /tcpdump/master/tcpdump/print-ospf6.c,v 1.15 2006-09-13 06:31:11 guy Exp $ (LBL)";
#endif

#ifdef HAVE_CONFIG_H
#include "config.h"
#endif

#include <tcpdump-stdinc.h>

#include <stdio.h>
#include <string.h>

#include "interface.h"
#include "addrtoname.h"
#include "extract.h"

#include "ospf.h"
#include "ospf6.h"

static const struct tok ospf6_option_values[] = {
	{ OSPF6_OPTION_V6,	"V6" },
	{ OSPF6_OPTION_E,	"External" },
	{ OSPF6_OPTION_MC,	"Multicast" },
	{ OSPF6_OPTION_N,	"NSSA" },
	{ OSPF6_OPTION_R,	"Router" },
	{ OSPF6_OPTION_DC,	"Demand Circuit" },
	{ 0,			NULL }
};

static const struct tok ospf6_rla_flag_values[] = {
	{ RLA_FLAG_B,		"ABR" },
	{ RLA_FLAG_E,		"External" },
	{ RLA_FLAG_V,		"Virtual-Link Endpoint" },
	{ RLA_FLAG_W,		"Wildcard Receiver" },
        { RLA_FLAG_N,           "NSSA Translator" },
	{ 0,			NULL }
};

static const struct tok ospf6_asla_flag_values[] = {
	{ ASLA_FLAG_EXTERNAL,	"External Type 2" },
	{ ASLA_FLAG_FWDADDR,	"Fforwarding" },
	{ ASLA_FLAG_ROUTETAG,	"Tag" },
	{ 0,			NULL }
};

static struct tok ospf6_type_values[] = {
	{ OSPF_TYPE_HELLO,	"Hello" },
	{ OSPF_TYPE_DD,		"Database Description" },
	{ OSPF_TYPE_LS_REQ,	"LS-Request" },
	{ OSPF_TYPE_LS_UPDATE,	"LS-Update" },
	{ OSPF_TYPE_LS_ACK,	"LS-Ack" },
	{ 0,			NULL }
};

static struct tok ospf6_lsa_values[] = {
	{ LS_TYPE_ROUTER,       "Router" },
	{ LS_TYPE_NETWORK,      "Network" },
	{ LS_TYPE_INTER_AP,     "Inter-Area Prefix" },
	{ LS_TYPE_INTER_AR,     "Inter-Area Router" },
	{ LS_TYPE_ASE,          "External" },
	{ LS_TYPE_GROUP,        "Multicast Group" },
	{ LS_TYPE_NSSA,         "NSSA" },
	{ LS_TYPE_LINK,         "Link" },
	{ LS_TYPE_INTRA_AP,     "Intra-Area Prefix" },
        { LS_TYPE_INTRA_ATE,    "Intra-Area TE" },
        { LS_TYPE_GRACE,        "Grace" },
	{ 0,			NULL }
};

static struct tok ospf6_ls_scope_values[] = {
	{ LS_SCOPE_LINKLOCAL,   "Link Local" },
	{ LS_SCOPE_AREA,        "Area Local" },
	{ LS_SCOPE_AS,          "Domain Wide" },
	{ 0,			NULL }
};

static struct tok ospf6_dd_flag_values[] = {
	{ OSPF6_DB_INIT,	"Init" },
	{ OSPF6_DB_MORE,	"More" },
	{ OSPF6_DB_MASTER,	"Master" },
	{ 0,			NULL }
};

static struct tok ospf6_lsa_prefix_option_values[] = {
        { LSA_PREFIX_OPT_NU, "No Unicast" },
        { LSA_PREFIX_OPT_LA, "Local address" },
        { LSA_PREFIX_OPT_MC, "Multicast" },
        { LSA_PREFIX_OPT_P, "Propagate" },
        { LSA_PREFIX_OPT_DN, "Down" },
	{ 0, NULL }
};

static char tstr[] = " [|ospf3]";

#ifdef WIN32
#define inline __inline
#endif /* WIN32 */

/* Forwards */
static void ospf6_print_ls_type(u_int, const rtrid_t *);
static int ospf6_print_lshdr(const struct lsa6_hdr *);
static int ospf6_print_lsa(const struct lsa6 *);
static int ospf6_decode_v3(const struct ospf6hdr *, const u_char *);


static void
ospf6_print_ls_type(register u_int ls_type, register const rtrid_t *ls_stateid)
{
        printf("\n\t    %s LSA (%d), %s Scope%s, LSA-ID %s",
               tok2str(ospf6_lsa_values, "Unknown", ls_type & LS_TYPE_MASK),
               ls_type & LS_TYPE_MASK,
               tok2str(ospf6_ls_scope_values, "Unknown", ls_type & LS_SCOPE_MASK),
               ls_type &0x8000 ? ", transitive" : "", /* U-bit */
               ipaddr_string(ls_stateid));
}

static int
ospf6_print_lshdr(register const struct lsa6_hdr *lshp)
{

	TCHECK(lshp->ls_type);
	TCHECK(lshp->ls_seq);

	printf("\n\t  Advertising Router %s, seq 0x%08x, age %us, length %u",
               ipaddr_string(&lshp->ls_router),
               EXTRACT_32BITS(&lshp->ls_seq),
               EXTRACT_16BITS(&lshp->ls_age),
               EXTRACT_16BITS(&lshp->ls_length)-(u_int)sizeof(struct lsa6_hdr));

	ospf6_print_ls_type(EXTRACT_16BITS(&lshp->ls_type), &lshp->ls_stateid);

	return (0);
trunc:
	return (1);
}

static int
ospf6_print_lsaprefix(const u_int8_t *tptr, u_int lsa_length)
{
	const struct lsa6_prefix *lsapp = (struct lsa6_prefix *)tptr;
	u_int wordlen;
	struct in6_addr prefix;

	if (lsa_length < sizeof (*lsapp) - 4)
		goto trunc;
	lsa_length -= sizeof (*lsapp) - 4;
	TCHECK2(*lsapp, sizeof (*lsapp) - 4);
	wordlen = (lsapp->lsa_p_len + 31) / 32;
	if (wordlen * 4 > sizeof(struct in6_addr)) {
		printf(" bogus prefixlen /%d", lsapp->lsa_p_len);
		goto trunc;
	}
	if (lsa_length < wordlen * 4)
		goto trunc;
	lsa_length -= wordlen * 4;
	TCHECK2(lsapp->lsa_p_prefix, wordlen * 4);
	memset(&prefix, 0, sizeof(prefix));
	memcpy(&prefix, lsapp->lsa_p_prefix, wordlen * 4);
	printf("\n\t\t%s/%d", ip6addr_string(&prefix),
		lsapp->lsa_p_len);
        if (lsapp->lsa_p_opt) {
            printf(", Options [%s]",
                   bittok2str(ospf6_lsa_prefix_option_values,
                              "none", lsapp->lsa_p_opt));
        }
        printf(", metric %u", EXTRACT_16BITS(&lsapp->lsa_p_metric));
	return sizeof(*lsapp) - 4 + wordlen * 4;

trunc:
	return -1;
}


/*
 * Print a single link state advertisement.  If truncated return 1, else 0.
 */
static int
ospf6_print_lsa(register const struct lsa6 *lsap)
{
	register const struct rlalink6 *rlp;
#if 0
	register const struct tos_metric *tosp;
#endif
	register const rtrid_t *ap;
#if 0
	register const struct aslametric *almp;
	register const struct mcla *mcp;
#endif
	register const struct llsa *llsap;
	register const struct lsa6_prefix *lsapp;
#if 0
	register const u_int32_t *lp;
#endif
	register u_int prefixes;
	register int bytelen;
	register u_int length, lsa_length;
	u_int32_t flags32;
	const u_int8_t *tptr;

	if (ospf6_print_lshdr(&lsap->ls_hdr))
		return (1);
	TCHECK(lsap->ls_hdr.ls_length);
        length = EXTRACT_16BITS(&lsap->ls_hdr.ls_length);

	/*
	 * The LSA length includes the length of the header;
	 * it must have a value that's at least that length.
	 * If it does, find the length of what follows the
	 * header.
	 */
        if (length < sizeof(struct lsa6_hdr))
        	return (1);
        lsa_length = length - sizeof(struct lsa6_hdr);
        tptr = (u_int8_t *)lsap+sizeof(struct lsa6_hdr);

	switch (EXTRACT_16BITS(&lsap->ls_hdr.ls_type)) {
	case LS_TYPE_ROUTER | LS_SCOPE_AREA:
		if (lsa_length < sizeof (lsap->lsa_un.un_rla.rla_options))
			return (1);
		lsa_length -= sizeof (lsap->lsa_un.un_rla.rla_options);
		TCHECK(lsap->lsa_un.un_rla.rla_options);
                printf("\n\t      Options [%s]",
                       bittok2str(ospf6_option_values, "none",
                                  EXTRACT_32BITS(&lsap->lsa_un.un_rla.rla_options)));
                printf(", RLA-Flags [%s]",
                       bittok2str(ospf6_rla_flag_values, "none",
                                  lsap->lsa_un.un_rla.rla_flags));

		rlp = lsap->lsa_un.un_rla.rla_link;
		while (lsa_length != 0) {
			if (lsa_length < sizeof (*rlp))
				return (1);
			lsa_length -= sizeof (*rlp);
			TCHECK(*rlp);
			switch (rlp->link_type) {

			case RLA_TYPE_VIRTUAL:
				printf("\n\t      Virtual Link: Neighbor Router-ID %s"
                                       "\n\t      Neighbor Interface-ID %s, Interface %s",
                                       ipaddr_string(&rlp->link_nrtid),
                                       ipaddr_string(&rlp->link_nifid),
                                       ipaddr_string(&rlp->link_ifid)); 
                                break;

			case RLA_TYPE_ROUTER:
				printf("\n\t      Neighbor Router-ID %s"
                                       "\n\t      Neighbor Interface-ID %s, Interface %s",
                                       ipaddr_string(&rlp->link_nrtid),
                                       ipaddr_string(&rlp->link_nifid),
                                       ipaddr_string(&rlp->link_ifid)); 
				break;

			case RLA_TYPE_TRANSIT:
				printf("\n\t      Neighbor Network-ID %s"
                                       "\n\t      Neighbor Interface-ID %s, Interface %s",
				    ipaddr_string(&rlp->link_nrtid),
				    ipaddr_string(&rlp->link_nifid),
				    ipaddr_string(&rlp->link_ifid));
				break;

			default:
				printf("\n\t      Unknown Router Links Type 0x%02x",
				    rlp->link_type);
				return (0);
			}
			printf(", metric %d", EXTRACT_16BITS(&rlp->link_metric));
			rlp++;
		}
		break;

	case LS_TYPE_NETWORK | LS_SCOPE_AREA:
		if (lsa_length < sizeof (lsap->lsa_un.un_nla.nla_options))
			return (1);
		lsa_length -= sizeof (lsap->lsa_un.un_nla.nla_options);
		TCHECK(lsap->lsa_un.un_nla.nla_options);
                printf("\n\t      Options [%s]",
                       bittok2str(ospf6_option_values, "none",
                                  EXTRACT_32BITS(&lsap->lsa_un.un_nla.nla_options)));

		printf("\n\t      Connected Routers:");
		ap = lsap->lsa_un.un_nla.nla_router;
		while (lsa_length != 0) {
			if (lsa_length < sizeof (*ap))
				return (1);
			lsa_length -= sizeof (*ap);
			TCHECK(*ap);
			printf("\n\t\t%s", ipaddr_string(ap));
			++ap;
		}
		break;

	case LS_TYPE_INTER_AP | LS_SCOPE_AREA:
		if (lsa_length < sizeof (lsap->lsa_un.un_inter_ap.inter_ap_metric))
			return (1);
		lsa_length -= sizeof (lsap->lsa_un.un_inter_ap.inter_ap_metric);
		TCHECK(lsap->lsa_un.un_inter_ap.inter_ap_metric);
		printf(", metric %u",
			EXTRACT_32BITS(&lsap->lsa_un.un_inter_ap.inter_ap_metric) & SLA_MASK_METRIC);
<<<<<<< HEAD
		lsapp = lsap->lsa_un.un_inter_ap.inter_ap_prefix;
		while (lsapp + 1 <= (struct lsa6_prefix *)ls_end) {
			bytelen = ospf6_print_lsaprefix(lsapp);
=======

		tptr = (u_int8_t *)lsap->lsa_un.un_inter_ap.inter_ap_prefix;
		while (lsa_length != 0) {
			bytelen = ospf6_print_lsaprefix(tptr, lsa_length);
>>>>>>> 6263709f
			if (bytelen < 0)
				goto trunc;
			lsa_length -= bytelen;
			tptr += bytelen;
		}
		break;

	case LS_TYPE_ASE | LS_SCOPE_AS:
		if (lsa_length < sizeof (lsap->lsa_un.un_asla.asla_metric))
			return (1);
		lsa_length -= sizeof (lsap->lsa_un.un_asla.asla_metric);
		TCHECK(lsap->lsa_un.un_asla.asla_metric);
		flags32 = EXTRACT_32BITS(&lsap->lsa_un.un_asla.asla_metric);
                printf("\n\t     Flags [%s]",
                       bittok2str(ospf6_asla_flag_values, "none", flags32));
		printf(" metric %u",
		       EXTRACT_32BITS(&lsap->lsa_un.un_asla.asla_metric) &
		       ASLA_MASK_METRIC);

		tptr = (u_int8_t *)lsap->lsa_un.un_asla.asla_prefix;
		lsapp = (struct lsa6_prefix *)tptr;
		bytelen = ospf6_print_lsaprefix(tptr, lsa_length);
		if (bytelen < 0)
			goto trunc;
		lsa_length -= bytelen;
		tptr += bytelen;

		if ((flags32 & ASLA_FLAG_FWDADDR) != 0) {
			struct in6_addr *fwdaddr6;

			fwdaddr6 = (struct in6_addr *)tptr;
			if (lsa_length < sizeof (*fwdaddr6))
				return (1);
			lsa_length -= sizeof (*fwdaddr6);
			TCHECK(*fwdaddr6);
			printf(" forward %s",
			       ip6addr_string(fwdaddr6));
			tptr += sizeof(*fwdaddr6);
		}

		if ((flags32 & ASLA_FLAG_ROUTETAG) != 0) {
			if (lsa_length < sizeof (u_int32_t))
				return (1);
			lsa_length -= sizeof (u_int32_t);
			TCHECK(*(u_int32_t *)tptr);
			printf(" tag %s",
			       ipaddr_string((u_int32_t *)tptr));
			tptr += sizeof(u_int32_t);
		}

		if (lsapp->lsa_p_metric) {
			if (lsa_length < sizeof (u_int32_t))
				return (1);
			lsa_length -= sizeof (u_int32_t);
			TCHECK(*(u_int32_t *)tptr);
			printf(" RefLSID: %s",
			       ipaddr_string((u_int32_t *)tptr));
			tptr += sizeof(u_int32_t);
		}
		break;

	case LS_TYPE_LINK:
		/* Link LSA */
		llsap = &lsap->lsa_un.un_llsa;
		if (lsa_length < sizeof (llsap->llsa_priandopt))
			return (1);
		lsa_length -= sizeof (llsap->llsa_priandopt);
		TCHECK(llsap->llsa_priandopt);
                printf("\n\t      Options [%s]",
                       bittok2str(ospf6_option_values, "none",
                                  EXTRACT_32BITS(&llsap->llsa_options)));

		if (lsa_length < sizeof (llsap->llsa_lladdr) + sizeof (llsap->llsa_nprefix))
			return (1);
		lsa_length -= sizeof (llsap->llsa_lladdr) + sizeof (llsap->llsa_nprefix);
                prefixes = EXTRACT_32BITS(&llsap->llsa_nprefix);
		printf("\n\t      Priority %d, Link-local address %s, Prefixes %d:",
                       llsap->llsa_priority,
                       ip6addr_string(&llsap->llsa_lladdr),
                       prefixes);

		tptr = (u_int8_t *)llsap->llsa_prefix;
		while (prefixes > 0) {
			bytelen = ospf6_print_lsaprefix(tptr, lsa_length);
			if (bytelen < 0)
				goto trunc;
			prefixes--;
			lsa_length -= bytelen;
			tptr += bytelen;
		}
		break;

	case LS_TYPE_INTRA_AP | LS_SCOPE_AREA:
		/* Intra-Area-Prefix LSA */
		if (lsa_length < sizeof (lsap->lsa_un.un_intra_ap.intra_ap_rtid))
			return (1);
		lsa_length -= sizeof (lsap->lsa_un.un_intra_ap.intra_ap_rtid);
		TCHECK(lsap->lsa_un.un_intra_ap.intra_ap_rtid);
		ospf6_print_ls_type(
			EXTRACT_16BITS(&lsap->lsa_un.un_intra_ap.intra_ap_lstype),
			&lsap->lsa_un.un_intra_ap.intra_ap_lsid);

		if (lsa_length < sizeof (lsap->lsa_un.un_intra_ap.intra_ap_nprefix))
			return (1);
		lsa_length -= sizeof (lsap->lsa_un.un_intra_ap.intra_ap_nprefix);
		TCHECK(lsap->lsa_un.un_intra_ap.intra_ap_nprefix);
                prefixes = EXTRACT_16BITS(&lsap->lsa_un.un_intra_ap.intra_ap_nprefix);
		printf("\n\t      Prefixes %d:", prefixes);

		tptr = (u_int8_t *)lsap->lsa_un.un_intra_ap.intra_ap_prefix;
		while (prefixes > 0) {
			bytelen = ospf6_print_lsaprefix(tptr, lsa_length);
			if (bytelen < 0)
				goto trunc;
			prefixes--;
			lsa_length -= bytelen;
			tptr += bytelen;
		}
		break;

        case LS_TYPE_GRACE | LS_SCOPE_LINKLOCAL:
                if (ospf_print_grace_lsa(tptr, lsa_length) == -1) {
                    return 1;
                }
                break;

        case LS_TYPE_INTRA_ATE | LS_SCOPE_LINKLOCAL:
                if (ospf_print_te_lsa(tptr, lsa_length) == -1) {
                    return 1;
                }
                break;

	default:
                if(!print_unknown_data(tptr,
                                       "\n\t      ",
                                       lsa_length)) {
                    return (1);
                }
                break;
	}

	return (0);
trunc:
	return (1);
}

static int
ospf6_decode_v3(register const struct ospf6hdr *op,
    register const u_char *dataend)
{
	register const rtrid_t *ap;
	register const struct lsr6 *lsrp;
	register const struct lsa6_hdr *lshp;
	register const struct lsa6 *lsap;
	register int i;

	switch (op->ospf6_type) {

	case OSPF_TYPE_HELLO:
                printf("\n\tOptions [%s]",
                       bittok2str(ospf6_option_values, "none",
                                  EXTRACT_32BITS(&op->ospf6_hello.hello_options)));

                TCHECK(op->ospf6_hello.hello_deadint);
                printf("\n\t  Hello Timer %us, Dead Timer %us, Interface-ID %s, Priority %u",
                       EXTRACT_16BITS(&op->ospf6_hello.hello_helloint),
                       EXTRACT_16BITS(&op->ospf6_hello.hello_deadint),
                       ipaddr_string(&op->ospf6_hello.hello_ifid),
                       op->ospf6_hello.hello_priority);

		TCHECK(op->ospf6_hello.hello_dr);
		if (op->ospf6_hello.hello_dr != 0)
			printf("\n\t  Designated Router %s",
			    ipaddr_string(&op->ospf6_hello.hello_dr));
		TCHECK(op->ospf6_hello.hello_bdr);
		if (op->ospf6_hello.hello_bdr != 0)
			printf(", Backup Designated Router %s",
			    ipaddr_string(&op->ospf6_hello.hello_bdr));
		if (vflag) {
			printf("\n\t  Neighbor List:");
			ap = op->ospf6_hello.hello_neighbor;
			while ((u_char *)ap < dataend) {
				TCHECK(*ap);
				printf("\n\t    %s", ipaddr_string(ap));
				++ap;
			}
		}
		break;	/* HELLO */

	case OSPF_TYPE_DD:
		TCHECK(op->ospf6_db.db_options);
                printf("\n\tOptions [%s]",
                       bittok2str(ospf6_option_values, "none",
                                  EXTRACT_32BITS(&op->ospf6_db.db_options)));
		TCHECK(op->ospf6_db.db_flags);
                printf(", DD Flags [%s]",
                       bittok2str(ospf6_dd_flag_values,"none",op->ospf6_db.db_flags));

		TCHECK(op->ospf6_db.db_seq);
		printf(", MTU %u, DD-Sequence 0x%08x",
                       EXTRACT_16BITS(&op->ospf6_db.db_mtu),
                       EXTRACT_32BITS(&op->ospf6_db.db_seq));

                /* Print all the LS adv's */
                lshp = op->ospf6_db.db_lshdr;
                while (!ospf6_print_lshdr(lshp)) {
                    ++lshp;
                }
		break;

	case OSPF_TYPE_LS_REQ:
		if (vflag) {
			lsrp = op->ospf6_lsr;
			while ((u_char *)lsrp < dataend) {
				TCHECK(*lsrp);
                                printf("\n\t  Advertising Router %s",
                                       ipaddr_string(&lsrp->ls_router));
				ospf6_print_ls_type(EXTRACT_16BITS(&lsrp->ls_type),
                                                    &lsrp->ls_stateid);
				++lsrp;
			}
		}
		break;

	case OSPF_TYPE_LS_UPDATE:
		if (vflag) {
			lsap = op->ospf6_lsu.lsu_lsa;
			TCHECK(op->ospf6_lsu.lsu_count);
			i = EXTRACT_32BITS(&op->ospf6_lsu.lsu_count);
			while (i--) {
				if (ospf6_print_lsa(lsap))
					goto trunc;
				lsap = (struct lsa6 *)((u_char *)lsap +
				    EXTRACT_16BITS(&lsap->ls_hdr.ls_length));
			}
		}
		break;


	case OSPF_TYPE_LS_ACK:
		if (vflag) {
			lshp = op->ospf6_lsa.lsa_lshdr;

			while (!ospf6_print_lshdr(lshp)) {
				++lshp;
			}
		}
		break;

	default:
		break;
	}
	return (0);
trunc:
	return (1);
}

void
ospf6_print(register const u_char *bp, register u_int length)
{
	register const struct ospf6hdr *op;
	register const u_char *dataend;
	register const char *cp;

	op = (struct ospf6hdr *)bp;

	/* If the type is valid translate it, or just print the type */
	/* value.  If it's not valid, say so and return */
	TCHECK(op->ospf6_type);
	cp = tok2str(ospf6_type_values, "unknown LS-type", op->ospf6_type);
	printf("OSPFv%u, %s, length %d", op->ospf6_version, cp, length);
	if (*cp == 'u') {
		return;
        }

        if(!vflag) { /* non verbose - so lets bail out here */
                return;
        }

	TCHECK(op->ospf6_len);
	if (length != EXTRACT_16BITS(&op->ospf6_len)) {
		printf(" [len %d]", EXTRACT_16BITS(&op->ospf6_len));
		return;
	}
	dataend = bp + length;

	/* Print the routerid if it is not the same as the source */
	TCHECK(op->ospf6_routerid);
	printf("\n\tRouter-ID %s", ipaddr_string(&op->ospf6_routerid));

	TCHECK(op->ospf6_areaid);
	if (op->ospf6_areaid != 0)
		printf(", Area %s", ipaddr_string(&op->ospf6_areaid));
	else
		printf(", Backbone Area");
	TCHECK(op->ospf6_instanceid);
	if (op->ospf6_instanceid)
		printf(", Instance %u", op->ospf6_instanceid);

	/* Do rest according to version.	 */
	switch (op->ospf6_version) {

	case 3:
		/* ospf version 3 */
		if (ospf6_decode_v3(op, dataend))
			goto trunc;
		break;

	default:
		printf(" ospf [version %d]", op->ospf6_version);
		break;
	}			/* end switch on version */

	return;
trunc:
	fputs(tstr, stdout);
}<|MERGE_RESOLUTION|>--- conflicted
+++ resolved
@@ -321,16 +321,10 @@
 		TCHECK(lsap->lsa_un.un_inter_ap.inter_ap_metric);
 		printf(", metric %u",
 			EXTRACT_32BITS(&lsap->lsa_un.un_inter_ap.inter_ap_metric) & SLA_MASK_METRIC);
-<<<<<<< HEAD
-		lsapp = lsap->lsa_un.un_inter_ap.inter_ap_prefix;
-		while (lsapp + 1 <= (struct lsa6_prefix *)ls_end) {
-			bytelen = ospf6_print_lsaprefix(lsapp);
-=======
 
 		tptr = (u_int8_t *)lsap->lsa_un.un_inter_ap.inter_ap_prefix;
 		while (lsa_length != 0) {
 			bytelen = ospf6_print_lsaprefix(tptr, lsa_length);
->>>>>>> 6263709f
 			if (bytelen < 0)
 				goto trunc;
 			lsa_length -= bytelen;
