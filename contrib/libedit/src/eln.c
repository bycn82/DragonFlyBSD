/*	$NetBSD: eln.c,v 1.34 2016/05/09 21:37:34 christos Exp $	*/

/*-
 * Copyright (c) 2009 The NetBSD Foundation, Inc.
 * All rights reserved.
 *
 * Redistribution and use in source and binary forms, with or without
 * modification, are permitted provided that the following conditions
 * are met:
 * 1. Redistributions of source code must retain the above copyright
 *    notice, this list of conditions and the following disclaimer.
 * 2. Redistributions in binary form must reproduce the above copyright
 *    notice, this list of conditions and the following disclaimer in the
 *    documentation and/or other materials provided with the distribution.
 *
 * THIS SOFTWARE IS PROVIDED BY THE NETBSD FOUNDATION, INC. AND CONTRIBUTORS
 * ``AS IS'' AND ANY EXPRESS OR IMPLIED WARRANTIES, INCLUDING, BUT NOT LIMITED
 * TO, THE IMPLIED WARRANTIES OF MERCHANTABILITY AND FITNESS FOR A PARTICULAR
 * PURPOSE ARE DISCLAIMED.  IN NO EVENT SHALL THE FOUNDATION OR CONTRIBUTORS
 * BE LIABLE FOR ANY DIRECT, INDIRECT, INCIDENTAL, SPECIAL, EXEMPLARY, OR
 * CONSEQUENTIAL DAMAGES (INCLUDING, BUT NOT LIMITED TO, PROCUREMENT OF
 * SUBSTITUTE GOODS OR SERVICES; LOSS OF USE, DATA, OR PROFITS; OR BUSINESS
 * INTERRUPTION) HOWEVER CAUSED AND ON ANY THEORY OF LIABILITY, WHETHER IN
 * CONTRACT, STRICT LIABILITY, OR TORT (INCLUDING NEGLIGENCE OR OTHERWISE)
 * ARISING IN ANY WAY OUT OF THE USE OF THIS SOFTWARE, EVEN IF ADVISED OF THE
 * POSSIBILITY OF SUCH DAMAGE.
 */
#include "config.h"
#if !defined(lint) && !defined(SCCSID)
__RCSID("$NetBSD: eln.c,v 1.34 2016/05/09 21:37:34 christos Exp $");
#endif /* not lint && not SCCSID */

#include <errno.h>
#include <stdarg.h>
#include <stdio.h>
#include <stdlib.h>

#include "el.h"

int
el_getc(EditLine *el, char *cp)
{
	int num_read;
	wchar_t wc = 0;

	num_read = el_wgetc(el, &wc);
	*cp = '\0';
	if (num_read <= 0)
		return num_read;
	num_read = wctob(wc);
	if (num_read == EOF) {
		errno = ERANGE;
		return -1;
	} else {
		*cp = (char)num_read;
		return 1;
	}
}


void
el_push(EditLine *el, const char *str)
{
	/* Using multibyte->wide string decoding works fine under single-byte
	 * character sets too, and Does The Right Thing. */
	el_wpush(el, ct_decode_string(str, &el->el_lgcyconv));
}


const char *
el_gets(EditLine *el, int *nread)
{
	const wchar_t *tmp;
	int nwread;

	*nread = 0;

<<<<<<< HEAD
	if (!(el->el_flags & CHARSET_IS_UTF8))
		el->el_flags |= IGNORE_EXTCHARS;
	tmp = el_wgets(el, &nwread);
	if (!(el->el_flags & CHARSET_IS_UTF8))
		el->el_flags &= ~IGNORE_EXTCHARS;
	for (int i = 0; i < nwread; i++)
		*nread += ct_enc_width(tmp[i]);
=======
	tmp = el_wgets(el, nread);
	if (tmp != NULL) {
	    int i;
	    size_t nwread = 0;

	    for (i = 0; i < *nread; i++)
		nwread += ct_enc_width(tmp[i]);
	    *nread = (int)nwread;
	}
>>>>>>> 12db70c8
	return ct_encode_string(tmp, &el->el_lgcyconv);
}


int
el_parse(EditLine *el, int argc, const char *argv[])
{
	int ret;
	const wchar_t **wargv;

	wargv = (void *)ct_decode_argv(argc, argv, &el->el_lgcyconv);
	if (!wargv)
		return -1;
	ret = el_wparse(el, argc, wargv);
	el_free(wargv);

	return ret;
}


int
el_set(EditLine *el, int op, ...)
{
	va_list ap;
	int ret;

	if (!el)
		return -1;
	va_start(ap, op);

	switch (op) {
	case EL_PROMPT:         /* el_pfunc_t */
	case EL_RPROMPT: {
		el_pfunc_t p = va_arg(ap, el_pfunc_t);
		ret = prompt_set(el, p, 0, op, 0);
		break;
	}

	case EL_RESIZE: {
		el_zfunc_t p = va_arg(ap, el_zfunc_t);
		void *arg = va_arg(ap, void *);
		ret = ch_resizefun(el, p, arg);
		break;
	}

	case EL_ALIAS_TEXT: {
		el_afunc_t p = va_arg(ap, el_afunc_t);
		void *arg = va_arg(ap, void *);
		ret = ch_aliasfun(el, p, arg);
		break;
	}

	case EL_PROMPT_ESC:
	case EL_RPROMPT_ESC: {
		el_pfunc_t p = va_arg(ap, el_pfunc_t);
		int c = va_arg(ap, int);

		ret = prompt_set(el, p, c, op, 0);
		break;
	}

	case EL_TERMINAL:       /* const char * */
		ret = el_wset(el, op, va_arg(ap, char *));
		break;

	case EL_EDITOR:		/* const wchar_t * */
		ret = el_wset(el, op, ct_decode_string(va_arg(ap, char *),
		    &el->el_lgcyconv));
		break;

	case EL_SIGNAL:         /* int */
	case EL_EDITMODE:
	case EL_UNBUFFERED:
	case EL_PREP_TERM:
		ret = el_wset(el, op, va_arg(ap, int));
		break;

	case EL_BIND:   /* const char * list -> const wchar_t * list */
	case EL_TELLTC:
	case EL_SETTC:
	case EL_ECHOTC:
	case EL_SETTY: {
		const char *argv[20];
		int i;
		const wchar_t **wargv;
		for (i = 1; i < (int)__arraycount(argv) - 1; ++i)
			if ((argv[i] = va_arg(ap, const char *)) == NULL)
			    break;
		argv[0] = argv[i] = NULL;
		wargv = (void *)ct_decode_argv(i + 1, argv, &el->el_lgcyconv);
		if (!wargv) {
		    ret = -1;
		    goto out;
		}
		/*
		 * AFAIK we can't portably pass through our new wargv to
		 * el_wset(), so we have to reimplement the body of
		 * el_wset() for these ops.
		 */
		switch (op) {
		case EL_BIND:
			wargv[0] = L"bind";
			ret = map_bind(el, i, wargv);
			break;
		case EL_TELLTC:
			wargv[0] = L"telltc";
			ret = terminal_telltc(el, i, wargv);
			break;
		case EL_SETTC:
			wargv[0] = L"settc";
			ret = terminal_settc(el, i, wargv);
			break;
		case EL_ECHOTC:
			wargv[0] = L"echotc";
			ret = terminal_echotc(el, i, wargv);
			break;
		case EL_SETTY:
			wargv[0] = L"setty";
			ret = tty_stty(el, i, wargv);
			break;
		default:
			ret = -1;
		}
		el_free(wargv);
		break;
	}

	/* XXX: do we need to change el_func_t too? */
	case EL_ADDFN: {          /* const char *, const char *, el_func_t */
		const char *args[2];
		el_func_t func;
		wchar_t **wargv;

		args[0] = va_arg(ap, const char *);
		args[1] = va_arg(ap, const char *);
		func = va_arg(ap, el_func_t);

		wargv = ct_decode_argv(2, args, &el->el_lgcyconv);
		if (!wargv) {
		    ret = -1;
		    goto out;
		}
		/* XXX: The two strdup's leak */
		ret = map_addfunc(el, wcsdup(wargv[0]), wcsdup(wargv[1]),
		    func);
		el_free(wargv);
		break;
	}
	case EL_HIST: {           /* hist_fun_t, const char * */
		hist_fun_t fun = va_arg(ap, hist_fun_t);
		void *ptr = va_arg(ap, void *);
		ret = hist_set(el, fun, ptr);
		el->el_flags |= NARROW_HISTORY;
		break;
	}

	case EL_GETCFN:         /* el_rfunc_t */
		ret = el_wset(el, op, va_arg(ap, el_rfunc_t));
		break;

	case EL_CLIENTDATA:     /* void * */
		ret = el_wset(el, op, va_arg(ap, void *));
		break;

	case EL_SETFP: {          /* int, FILE * */
		int what = va_arg(ap, int);
		FILE *fp = va_arg(ap, FILE *);
		ret = el_wset(el, op, what, fp);
		break;
	}

	case EL_REFRESH:
		re_clear_display(el);
		re_refresh(el);
		terminal__flush(el);
		ret = 0;
		break;

	default:
		ret = -1;
		break;
	}

out:
	va_end(ap);
	return ret;
}


int
el_get(EditLine *el, int op, ...)
{
	va_list ap;
	int ret;

	if (!el)
		return -1;

	va_start(ap, op);

	switch (op) {
	case EL_PROMPT:         /* el_pfunc_t * */
	case EL_RPROMPT: {
		el_pfunc_t *p = va_arg(ap, el_pfunc_t *);
		ret = prompt_get(el, p, 0, op);
		break;
	}

	case EL_PROMPT_ESC: /* el_pfunc_t *, char **/
	case EL_RPROMPT_ESC: {
		el_pfunc_t *p = va_arg(ap, el_pfunc_t *);
		char *c = va_arg(ap, char *);
		wchar_t wc = 0;
		ret = prompt_get(el, p, &wc, op);
		*c = (char)wc;
		break;
	}

	case EL_EDITOR: {
		const char **p = va_arg(ap, const char **);
		const wchar_t *pw;
		ret = el_wget(el, op, &pw);
		*p = ct_encode_string(pw, &el->el_lgcyconv);
		if (!el->el_lgcyconv.csize)
			ret = -1;
		break;
	}

	case EL_TERMINAL:       /* const char ** */
		ret = el_wget(el, op, va_arg(ap, const char **));
		break;

	case EL_SIGNAL:         /* int * */
	case EL_EDITMODE:
	case EL_UNBUFFERED:
	case EL_PREP_TERM:
		ret = el_wget(el, op, va_arg(ap, int *));
		break;

	case EL_GETTC: {
		char *argv[20];
		static char gettc[] = "gettc";
		int i;
		for (i = 1; i < (int)__arraycount(argv); ++i)
			if ((argv[i] = va_arg(ap, char *)) == NULL)
				break;
		argv[0] = gettc;
		ret = terminal_gettc(el, i, argv);
		break;
	}

	case EL_GETCFN:         /* el_rfunc_t */
		ret = el_wget(el, op, va_arg(ap, el_rfunc_t *));
		break;

	case EL_CLIENTDATA:     /* void ** */
		ret = el_wget(el, op, va_arg(ap, void **));
		break;

	case EL_GETFP: {          /* int, FILE ** */
		int what = va_arg(ap, int);
		FILE **fpp = va_arg(ap, FILE **);
		ret = el_wget(el, op, what, fpp);
		break;
	}

	default:
		ret = -1;
		break;
	}

	va_end(ap);
	return ret;
}


const LineInfo *
el_line(EditLine *el)
{
	const LineInfoW *winfo = el_wline(el);
	LineInfo *info = &el->el_lgcylinfo;
	size_t offset;
	const wchar_t *p;

	info->buffer   = ct_encode_string(winfo->buffer, &el->el_lgcyconv);

	offset = 0;
	for (p = winfo->buffer; p < winfo->cursor; p++)
		offset += ct_enc_width(*p);
	info->cursor = info->buffer + offset;

	offset = 0;
	for (p = winfo->buffer; p < winfo->lastchar; p++)
		offset += ct_enc_width(*p);
	info->lastchar = info->buffer + offset;

	return info;
}


int
el_insertstr(EditLine *el, const char *str)
{
	return el_winsertstr(el, ct_decode_string(str, &el->el_lgcyconv));
}<|MERGE_RESOLUTION|>--- conflicted
+++ resolved
@@ -71,19 +71,7 @@
 el_gets(EditLine *el, int *nread)
 {
 	const wchar_t *tmp;
-	int nwread;
-
-	*nread = 0;
-
-<<<<<<< HEAD
-	if (!(el->el_flags & CHARSET_IS_UTF8))
-		el->el_flags |= IGNORE_EXTCHARS;
-	tmp = el_wgets(el, &nwread);
-	if (!(el->el_flags & CHARSET_IS_UTF8))
-		el->el_flags &= ~IGNORE_EXTCHARS;
-	for (int i = 0; i < nwread; i++)
-		*nread += ct_enc_width(tmp[i]);
-=======
+
 	tmp = el_wgets(el, nread);
 	if (tmp != NULL) {
 	    int i;
@@ -93,7 +81,6 @@
 		nwread += ct_enc_width(tmp[i]);
 	    *nread = (int)nwread;
 	}
->>>>>>> 12db70c8
 	return ct_encode_string(tmp, &el->el_lgcyconv);
 }
 
