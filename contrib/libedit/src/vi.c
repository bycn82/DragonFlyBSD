--- conflicted
+++ resolved
@@ -918,20 +918,10 @@
  * NB: posix implies that we should enter insert mode, however
  * this is against historical precedent...
  */
-<<<<<<< HEAD
-#ifdef __weak_extern
-extern char *my_get_alias_text(const char *) __weak_extern(get_alias_text);
-#endif
-=======
->>>>>>> 84b940c1
 protected el_action_t
 /*ARGSUSED*/
 vi_alias(EditLine *el __attribute__((__unused__)), Int c __attribute__((__unused__)))
 {
-<<<<<<< HEAD
-#ifdef __weak_extern
-=======
->>>>>>> 84b940c1
 	char alias_name[3];
 	const char *alias_text;
 
