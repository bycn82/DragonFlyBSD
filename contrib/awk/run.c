/****************************************************************
Copyright (C) Lucent Technologies 1997
All Rights Reserved

Permission to use, copy, modify, and distribute this software and
its documentation for any purpose and without fee is hereby
granted, provided that the above copyright notice appear in all
copies and that both that the copyright notice and this
permission notice and warranty disclaimer appear in supporting
documentation, and that the name Lucent Technologies or any of
its entities not be used in advertising or publicity pertaining
to distribution of the software without specific, written prior
permission.

LUCENT DISCLAIMS ALL WARRANTIES WITH REGARD TO THIS SOFTWARE,
INCLUDING ALL IMPLIED WARRANTIES OF MERCHANTABILITY AND FITNESS.
IN NO EVENT SHALL LUCENT OR ANY OF ITS ENTITIES BE LIABLE FOR ANY
SPECIAL, INDIRECT OR CONSEQUENTIAL DAMAGES OR ANY DAMAGES
WHATSOEVER RESULTING FROM LOSS OF USE, DATA OR PROFITS, WHETHER
IN AN ACTION OF CONTRACT, NEGLIGENCE OR OTHER TORTIOUS ACTION,
ARISING OUT OF OR IN CONNECTION WITH THE USE OR PERFORMANCE OF
THIS SOFTWARE.
****************************************************************/

#define DEBUG
#include <stdio.h>
#include <ctype.h>
#include <errno.h>
#include <wchar.h>
#include <wctype.h>
#include <fcntl.h>
#include <setjmp.h>
#include <limits.h>
#include <math.h>
#include <string.h>
#include <stdlib.h>
#include <time.h>
#include <sys/types.h>
#include <sys/wait.h>
#include "awk.h"
#include "ytab.h"

static void stdinit(void);
static void flush_all(void);

#if 1
#define tempfree(x)	do { if (istemp(x)) tfree(x); } while (/*CONSTCOND*/0)
#else
void tempfree(Cell *p) {
	if (p->ctype == OCELL && (p->csub < CUNK || p->csub > CFREE)) {
		WARNING("bad csub %d in Cell %d %s",
			p->csub, p->ctype, p->sval);
	}
	if (istemp(p))
		tfree(p);
}
#endif

/* do we really need these? */
/* #ifdef _NFILE */
/* #ifndef FOPEN_MAX */
/* #define FOPEN_MAX _NFILE */
/* #endif */
/* #endif */
/*  */
/* #ifndef	FOPEN_MAX */
/* #define	FOPEN_MAX	40 */	/* max number of open files */
/* #endif */
/*  */
/* #ifndef RAND_MAX */
/* #define RAND_MAX	32767 */	/* all that ansi guarantees */
/* #endif */

jmp_buf env;
extern	int	pairstack[];
extern	Awkfloat	srand_seed;

Node	*winner = NULL;	/* root of parse tree */
Cell	*tmps;		/* free temporary cells for execution */

static Cell	truecell	={ OBOOL, BTRUE, 0, 0, 1.0, NUM, NULL, NULL };
Cell	*True	= &truecell;
static Cell	falsecell	={ OBOOL, BFALSE, 0, 0, 0.0, NUM, NULL, NULL };
Cell	*False	= &falsecell;
static Cell	breakcell	={ OJUMP, JBREAK, 0, 0, 0.0, NUM, NULL, NULL };
Cell	*jbreak	= &breakcell;
static Cell	contcell	={ OJUMP, JCONT, 0, 0, 0.0, NUM, NULL, NULL };
Cell	*jcont	= &contcell;
static Cell	nextcell	={ OJUMP, JNEXT, 0, 0, 0.0, NUM, NULL, NULL };
Cell	*jnext	= &nextcell;
static Cell	nextfilecell	={ OJUMP, JNEXTFILE, 0, 0, 0.0, NUM, NULL, NULL };
Cell	*jnextfile	= &nextfilecell;
static Cell	exitcell	={ OJUMP, JEXIT, 0, 0, 0.0, NUM, NULL, NULL };
Cell	*jexit	= &exitcell;
static Cell	retcell		={ OJUMP, JRET, 0, 0, 0.0, NUM, NULL, NULL };
Cell	*jret	= &retcell;
static Cell	tempcell	={ OCELL, CTEMP, 0, EMPTY, 0.0, NUM|STR|DONTFREE, NULL, NULL };

Node	*curnode = NULL;	/* the node being executed, for debugging */

/* buffer memory management */
int adjbuf(char **pbuf, int *psiz, int minlen, int quantum, char **pbptr,
	const char *whatrtn)
/* pbuf:    address of pointer to buffer being managed
 * psiz:    address of buffer size variable
 * minlen:  minimum length of buffer needed
 * quantum: buffer size quantum
 * pbptr:   address of movable pointer into buffer, or 0 if none
 * whatrtn: name of the calling routine if failure should cause fatal error
 *
 * return   0 for realloc failure, !=0 for success
 */
{
	if (minlen > *psiz) {
		char *tbuf;
		int rminlen = quantum ? minlen % quantum : 0;
		int boff = pbptr ? *pbptr - *pbuf : 0;
		/* round up to next multiple of quantum */
		if (rminlen)
			minlen += quantum - rminlen;
		tbuf = realloc(*pbuf, minlen);
		dprintf( ("adjbuf %s: %d %d (pbuf=%p, tbuf=%p)\n", whatrtn, *psiz, minlen, *pbuf, tbuf) );
		if (tbuf == NULL) {
			if (whatrtn)
				FATAL("out of memory in %s", whatrtn);
			return 0;
		}
		*pbuf = tbuf;
		*psiz = minlen;
		if (pbptr)
			*pbptr = tbuf + boff;
	}
	return 1;
}

void run(Node *a)	/* execution of parse tree starts here */
{

	stdinit();
	execute(a);
	closeall();
}

Cell *execute(Node *u)	/* execute a node of the parse tree */
{
	Cell *(*proc)(Node **, int);
	Cell *x;
	Node *a;

	if (u == NULL)
		return(True);
	for (a = u; ; a = a->nnext) {
		curnode = a;
		if (isvalue(a)) {
			x = (Cell *) (a->narg[0]);
			if (isfld(x) && !donefld)
				fldbld();
			else if (isrec(x) && !donerec)
				recbld();
			return(x);
		}
		if (notlegal(a->nobj))	/* probably a Cell* but too risky to print */
			FATAL("illegal statement");
		proc = proctab[a->nobj-FIRSTTOKEN];
		x = (*proc)(a->narg, a->nobj);
		if (isfld(x) && !donefld)
			fldbld();
		else if (isrec(x) && !donerec)
			recbld();
		if (isexpr(a))
			return(x);
		if (isjump(x))
			return(x);
		if (a->nnext == NULL)
			return(x);
		tempfree(x);
	}
}


Cell *program(Node **a, int n)	/* execute an awk program */
{				/* a[0] = BEGIN, a[1] = body, a[2] = END */
	Cell *x;

	if (setjmp(env) != 0)
		goto ex;
	if (a[0]) {		/* BEGIN */
		x = execute(a[0]);
		if (isexit(x))
			return(True);
		if (isjump(x))
			FATAL("illegal break, continue, next or nextfile from BEGIN");
		tempfree(x);
	}
	if (a[1] || a[2])
		while (getrec(&record, &recsize, true) > 0) {
			x = execute(a[1]);
			if (isexit(x))
				break;
			tempfree(x);
		}
  ex:
	if (setjmp(env) != 0)	/* handles exit within END */
		goto ex1;
	if (a[2]) {		/* END */
		x = execute(a[2]);
		if (isbreak(x) || isnext(x) || iscont(x))
			FATAL("illegal break, continue, next or nextfile from END");
		tempfree(x);
	}
  ex1:
	return(True);
}

struct Frame {	/* stack frame for awk function calls */
	int nargs;	/* number of arguments in this call */
	Cell *fcncell;	/* pointer to Cell for function */
	Cell **args;	/* pointer to array of arguments after execute */
	Cell *retval;	/* return value */
};

#define	NARGS	50	/* max args in a call */

struct Frame *frame = NULL;	/* base of stack frames; dynamically allocated */
int	nframe = 0;		/* number of frames allocated */
struct Frame *frp = NULL;	/* frame pointer. bottom level unused */

Cell *call(Node **a, int n)	/* function call.  very kludgy and fragile */
{
	static const Cell newcopycell = { OCELL, CCOPY, 0, EMPTY, 0.0, NUM|STR|DONTFREE, NULL, NULL };
	int i, ncall, ndef;
	int freed = 0; /* handles potential double freeing when fcn & param share a tempcell */
	Node *x;
	Cell *args[NARGS], *oargs[NARGS];	/* BUG: fixed size arrays */
	Cell *y, *z, *fcn;
	char *s;

	fcn = execute(a[0]);	/* the function itself */
	s = fcn->nval;
	if (!isfcn(fcn))
		FATAL("calling undefined function %s", s);
	if (frame == NULL) {
		frp = frame = calloc(nframe += 100, sizeof(*frame));
		if (frame == NULL)
			FATAL("out of space for stack frames calling %s", s);
	}
	for (ncall = 0, x = a[1]; x != NULL; x = x->nnext)	/* args in call */
		ncall++;
	ndef = (int) fcn->fval;			/* args in defn */
	   dprintf( ("calling %s, %d args (%d in defn), frp=%d\n", s, ncall, ndef, (int) (frp-frame)) );
	if (ncall > ndef)
		WARNING("function %s called with %d args, uses only %d",
			s, ncall, ndef);
	if (ncall + ndef > NARGS)
		FATAL("function %s has %d arguments, limit %d", s, ncall+ndef, NARGS);
	for (i = 0, x = a[1]; x != NULL; i++, x = x->nnext) {	/* get call args */
		   dprintf( ("evaluate args[%d], frp=%d:\n", i, (int) (frp-frame)) );
		y = execute(x);
		oargs[i] = y;
		   dprintf( ("args[%d]: %s %f <%s>, t=%o\n",
			   i, NN(y->nval), y->fval, isarr(y) ? "(array)" : NN(y->sval), y->tval) );
		if (isfcn(y))
			FATAL("can't use function %s as argument in %s", y->nval, s);
		if (isarr(y))
			args[i] = y;	/* arrays by ref */
		else
			args[i] = copycell(y);
		tempfree(y);
	}
	for ( ; i < ndef; i++) {	/* add null args for ones not provided */
		args[i] = gettemp();
		*args[i] = newcopycell;
	}
	frp++;	/* now ok to up frame */
	if (frp >= frame + nframe) {
		int dfp = frp - frame;	/* old index */
		frame = realloc(frame, (nframe += 100) * sizeof(*frame));
		if (frame == NULL)
			FATAL("out of space for stack frames in %s", s);
		frp = frame + dfp;
	}
	frp->fcncell = fcn;
	frp->args = args;
	frp->nargs = ndef;	/* number defined with (excess are locals) */
	frp->retval = gettemp();

	   dprintf( ("start exec of %s, frp=%d\n", s, (int) (frp-frame)) );
	y = execute((Node *)(fcn->sval));	/* execute body */
	   dprintf( ("finished exec of %s, frp=%d\n", s, (int) (frp-frame)) );

	for (i = 0; i < ndef; i++) {
		Cell *t = frp->args[i];
		if (isarr(t)) {
			if (t->csub == CCOPY) {
				if (i >= ncall) {
					freesymtab(t);
					t->csub = CTEMP;
					tempfree(t);
				} else {
					oargs[i]->tval = t->tval;
					oargs[i]->tval &= ~(STR|NUM|DONTFREE);
					oargs[i]->sval = t->sval;
					tempfree(t);
				}
			}
		} else if (t != y) {	/* kludge to prevent freeing twice */
			t->csub = CTEMP;
			tempfree(t);
		} else if (t == y && t->csub == CCOPY) {
			t->csub = CTEMP;
			tempfree(t);
			freed = 1;
		}
	}
	tempfree(fcn);
	if (isexit(y) || isnext(y))
		return y;
	if (freed == 0) {
		tempfree(y);	/* don't free twice! */
	}
	z = frp->retval;			/* return value */
	   dprintf( ("%s returns %g |%s| %o\n", s, getfval(z), getsval(z), z->tval) );
	frp--;
	return(z);
}

Cell *copycell(Cell *x)	/* make a copy of a cell in a temp */
{
	Cell *y;

	/* copy is not constant or field */

	y = gettemp();
	y->tval = x->tval & ~(CON|FLD|REC);
	y->csub = CCOPY;	/* prevents freeing until call is over */
	y->nval = x->nval;	/* BUG? */
	if (isstr(x) /* || x->ctype == OCELL */) {
		y->sval = tostring(x->sval);
		y->tval &= ~DONTFREE;
	} else
		y->tval |= DONTFREE;
	y->fval = x->fval;
	return y;
}

Cell *arg(Node **a, int n)	/* nth argument of a function */
{

	n = ptoi(a[0]);	/* argument number, counting from 0 */
	   dprintf( ("arg(%d), frp->nargs=%d\n", n, frp->nargs) );
	if (n+1 > frp->nargs)
		FATAL("argument #%d of function %s was not supplied",
			n+1, frp->fcncell->nval);
	return frp->args[n];
}

Cell *jump(Node **a, int n)	/* break, continue, next, nextfile, return */
{
	Cell *y;

	switch (n) {
	case EXIT:
		if (a[0] != NULL) {
			y = execute(a[0]);
			errorflag = (int) getfval(y);
			tempfree(y);
		}
		longjmp(env, 1);
	case RETURN:
		if (a[0] != NULL) {
			y = execute(a[0]);
			if ((y->tval & (STR|NUM)) == (STR|NUM)) {
				setsval(frp->retval, getsval(y));
				frp->retval->fval = getfval(y);
				frp->retval->tval |= NUM;
			}
			else if (y->tval & STR)
				setsval(frp->retval, getsval(y));
			else if (y->tval & NUM)
				setfval(frp->retval, getfval(y));
			else		/* can't happen */
				FATAL("bad type variable %d", y->tval);
			tempfree(y);
		}
		return(jret);
	case NEXT:
		return(jnext);
	case NEXTFILE:
		nextfile();
		return(jnextfile);
	case BREAK:
		return(jbreak);
	case CONTINUE:
		return(jcont);
	default:	/* can't happen */
		FATAL("illegal jump type %d", n);
	}
	return 0;	/* not reached */
}

Cell *awkgetline(Node **a, int n)	/* get next line from specific input */
{		/* a[0] is variable, a[1] is operator, a[2] is filename */
	Cell *r, *x;
	extern Cell **fldtab;
	FILE *fp;
	char *buf;
	int bufsize = recsize;
	int mode;
	bool newflag;

	if ((buf = malloc(bufsize)) == NULL)
		FATAL("out of memory in getline");

	fflush(stdout);	/* in case someone is waiting for a prompt */
	r = gettemp();
	if (a[1] != NULL) {		/* getline < file */
		x = execute(a[2]);		/* filename */
		mode = ptoi(a[1]);
		if (mode == '|')		/* input pipe */
			mode = LE;	/* arbitrary flag */
		fp = openfile(mode, getsval(x), &newflag);
		tempfree(x);
		if (fp == NULL)
			n = -1;
		else
			n = readrec(&buf, &bufsize, fp, newflag);
		if (n <= 0) {
			;
		} else if (a[0] != NULL) {	/* getline var <file */
			x = execute(a[0]);
			setsval(x, buf);
			if (is_number(x->sval)) {
				x->fval = atof(x->sval);
				x->tval |= NUM;
			}
			tempfree(x);
		} else {			/* getline <file */
			setsval(fldtab[0], buf);
			if (is_number(fldtab[0]->sval)) {
				fldtab[0]->fval = atof(fldtab[0]->sval);
				fldtab[0]->tval |= NUM;
			}
		}
	} else {			/* bare getline; use current input */
		if (a[0] == NULL)	/* getline */
			n = getrec(&record, &recsize, true);
		else {			/* getline var */
			n = getrec(&buf, &bufsize, false);
			x = execute(a[0]);
			setsval(x, buf);
			if (is_number(x->sval)) {
				x->fval = atof(x->sval);
				x->tval |= NUM;
			}
			tempfree(x);
		}
	}
	setfval(r, (Awkfloat) n);
	free(buf);
	return r;
}

Cell *getnf(Node **a, int n)	/* get NF */
{
	if (!donefld)
		fldbld();
	return (Cell *) a[0];
}

static char *
makearraystring(Node *p, const char *func)
{
	char *buf;
	int bufsz = recsize;
	size_t blen, seplen;

	if ((buf = malloc(bufsz)) == NULL) {
		FATAL("%s: out of memory", func);
	}

	blen = 0;
	buf[blen] = '\0';
	seplen = strlen(getsval(subseploc));

	for (; p; p = p->nnext) {
		Cell *x = execute(p);	/* expr */
		char *s = getsval(x);
		size_t nsub = p->nnext ? seplen : 0;
		size_t slen = strlen(s);
		size_t tlen = blen + slen + nsub;

		if (!adjbuf(&buf, &bufsz, tlen + 1, recsize, 0, func)) {
			FATAL("%s: out of memory %s[%s...]",
			    func, x->nval, buf);
		}
		memcpy(buf + blen, s, slen);
		if (nsub) {
			memcpy(buf + blen + slen, *SUBSEP, nsub);
		}
		buf[tlen] = '\0';
		blen = tlen;
		tempfree(x);
	}
	return buf;
}

Cell *array(Node **a, int n)	/* a[0] is symtab, a[1] is list of subscripts */
{
	Cell *x, *z;
	char *buf;

	x = execute(a[0]);	/* Cell* for symbol table */
	buf = makearraystring(a[1], __func__);
	if (!isarr(x)) {
		   dprintf( ("making %s into an array\n", NN(x->nval)) );
		if (freeable(x))
			xfree(x->sval);
		x->tval &= ~(STR|NUM|DONTFREE);
		x->tval |= ARR;
		x->sval = (char *) makesymtab(NSYMTAB);
	}
	z = setsymtab(buf, "", 0.0, STR|NUM, (Array *) x->sval);
	z->ctype = OCELL;
	z->csub = CVAR;
	tempfree(x);
	free(buf);
	return(z);
}

Cell *awkdelete(Node **a, int n)	/* a[0] is symtab, a[1] is list of subscripts */
{
	Cell *x;

	x = execute(a[0]);	/* Cell* for symbol table */
	if (x == symtabloc) {
		FATAL("cannot delete SYMTAB or its elements");
	}
	if (!isarr(x))
		return True;
	if (a[1] == NULL) {	/* delete the elements, not the table */
		freesymtab(x);
		x->tval &= ~STR;
		x->tval |= ARR;
		x->sval = (char *) makesymtab(NSYMTAB);
	} else {
		char *buf = makearraystring(a[1], __func__);
		freeelem(x, buf);
		free(buf);
	}
	tempfree(x);
	return True;
}

Cell *intest(Node **a, int n)	/* a[0] is index (list), a[1] is symtab */
{
	Cell *ap, *k;
	char *buf;

	ap = execute(a[1]);	/* array name */
	if (!isarr(ap)) {
		   dprintf( ("making %s into an array\n", ap->nval) );
		if (freeable(ap))
			xfree(ap->sval);
		ap->tval &= ~(STR|NUM|DONTFREE);
		ap->tval |= ARR;
		ap->sval = (char *) makesymtab(NSYMTAB);
	}
	buf = makearraystring(a[0], __func__);
	k = lookup(buf, (Array *) ap->sval);
	tempfree(ap);
	free(buf);
	if (k == NULL)
		return(False);
	else
		return(True);
}


Cell *matchop(Node **a, int n)	/* ~ and match() */
{
	Cell *x, *y;
	char *s, *t;
	int i;
	fa *pfa;
	int (*mf)(fa *, const char *) = match, mode = 0;

	if (n == MATCHFCN) {
		mf = pmatch;
		mode = 1;
	}
	x = execute(a[1]);	/* a[1] = target text */
	s = getsval(x);
	if (a[0] == NULL)	/* a[1] == 0: already-compiled reg expr */
		i = (*mf)((fa *) a[2], s);
	else {
		y = execute(a[2]);	/* a[2] = regular expr */
		t = getsval(y);
		pfa = makedfa(t, mode);
		i = (*mf)(pfa, s);
		tempfree(y);
	}
	tempfree(x);
	if (n == MATCHFCN) {
		int start = patbeg - s + 1;
		if (patlen < 0)
			start = 0;
		setfval(rstartloc, (Awkfloat) start);
		setfval(rlengthloc, (Awkfloat) patlen);
		x = gettemp();
		x->tval = NUM;
		x->fval = start;
		return x;
	} else if ((n == MATCH && i == 1) || (n == NOTMATCH && i == 0))
		return(True);
	else
		return(False);
}


Cell *boolop(Node **a, int n)	/* a[0] || a[1], a[0] && a[1], !a[0] */
{
	Cell *x, *y;
	int i;

	x = execute(a[0]);
	i = istrue(x);
	tempfree(x);
	switch (n) {
	case BOR:
		if (i) return(True);
		y = execute(a[1]);
		i = istrue(y);
		tempfree(y);
		if (i) return(True);
		else return(False);
	case AND:
		if ( !i ) return(False);
		y = execute(a[1]);
		i = istrue(y);
		tempfree(y);
		if (i) return(True);
		else return(False);
	case NOT:
		if (i) return(False);
		else return(True);
	default:	/* can't happen */
		FATAL("unknown boolean operator %d", n);
	}
	return 0;	/*NOTREACHED*/
}

Cell *relop(Node **a, int n)	/* a[0 < a[1], etc. */
{
	int i;
	Cell *x, *y;
	Awkfloat j;

	x = execute(a[0]);
	y = execute(a[1]);
	if (x->tval&NUM && y->tval&NUM) {
		j = x->fval - y->fval;
		i = j<0? -1: (j>0? 1: 0);
	} else {
		i = strcmp(getsval(x), getsval(y));
	}
	tempfree(x);
	tempfree(y);
	switch (n) {
	case LT:	if (i<0) return(True);
			else return(False);
	case LE:	if (i<=0) return(True);
			else return(False);
	case NE:	if (i!=0) return(True);
			else return(False);
	case EQ:	if (i == 0) return(True);
			else return(False);
	case GE:	if (i>=0) return(True);
			else return(False);
	case GT:	if (i>0) return(True);
			else return(False);
	default:	/* can't happen */
		FATAL("unknown relational operator %d", n);
	}
	return 0;	/*NOTREACHED*/
}

void tfree(Cell *a)	/* free a tempcell */
{
	if (freeable(a)) {
		   dprintf( ("freeing %s %s %o\n", NN(a->nval), NN(a->sval), a->tval) );
		xfree(a->sval);
	}
	if (a == tmps)
		FATAL("tempcell list is curdled");
	a->cnext = tmps;
	tmps = a;
}

Cell *gettemp(void)	/* get a tempcell */
{	int i;
	Cell *x;

	if (!tmps) {
		tmps = calloc(100, sizeof(*tmps));
		if (!tmps)
			FATAL("out of space for temporaries");
		for (i = 1; i < 100; i++)
			tmps[i-1].cnext = &tmps[i];
		tmps[i-1].cnext = NULL;
	}
	x = tmps;
	tmps = x->cnext;
	*x = tempcell;
	return(x);
}

Cell *indirect(Node **a, int n)	/* $( a[0] ) */
{
	Awkfloat val;
	Cell *x;
	int m;
	char *s;

	x = execute(a[0]);
	val = getfval(x);	/* freebsd: defend against super large field numbers */
	if ((Awkfloat)INT_MAX < val)
		FATAL("trying to access out of range field %s", x->nval);
	m = (int) val;
	if (m == 0 && !is_number(s = getsval(x)))	/* suspicion! */
		FATAL("illegal field $(%s), name \"%s\"", s, x->nval);
		/* BUG: can x->nval ever be null??? */
	tempfree(x);
	x = fieldadr(m);
	x->ctype = OCELL;	/* BUG?  why are these needed? */
	x->csub = CFLD;
	return(x);
}

Cell *substr(Node **a, int nnn)		/* substr(a[0], a[1], a[2]) */
{
	int k, m, n;
	char *s;
	int temp;
	Cell *x, *y, *z = NULL;

	x = execute(a[0]);
	y = execute(a[1]);
	if (a[2] != NULL)
		z = execute(a[2]);
	s = getsval(x);
	k = strlen(s) + 1;
	if (k <= 1) {
		tempfree(x);
		tempfree(y);
		if (a[2] != NULL) {
			tempfree(z);
		}
		x = gettemp();
		setsval(x, "");
		return(x);
	}
	m = (int) getfval(y);
	if (m <= 0)
		m = 1;
	else if (m > k)
		m = k;
	tempfree(y);
	if (a[2] != NULL) {
		n = (int) getfval(z);
		tempfree(z);
	} else
		n = k - 1;
	if (n < 0)
		n = 0;
	else if (n > k - m)
		n = k - m;
	   dprintf( ("substr: m=%d, n=%d, s=%s\n", m, n, s) );
	y = gettemp();
	temp = s[n+m-1];	/* with thanks to John Linderman */
	s[n+m-1] = '\0';
	setsval(y, s + m - 1);
	s[n+m-1] = temp;
	tempfree(x);
	return(y);
}

Cell *sindex(Node **a, int nnn)		/* index(a[0], a[1]) */
{
	Cell *x, *y, *z;
	char *s1, *s2, *p1, *p2, *q;
	Awkfloat v = 0.0;

	x = execute(a[0]);
	s1 = getsval(x);
	y = execute(a[1]);
	s2 = getsval(y);

	z = gettemp();
	for (p1 = s1; *p1 != '\0'; p1++) {
		for (q = p1, p2 = s2; *p2 != '\0' && *q == *p2; q++, p2++)
			continue;
		if (*p2 == '\0') {
			v = (Awkfloat) (p1 - s1 + 1);	/* origin 1 */
			break;
		}
	}
	tempfree(x);
	tempfree(y);
	setfval(z, v);
	return(z);
}

#define	MAXNUMSIZE	50

int format(char **pbuf, int *pbufsize, const char *s, Node *a)	/* printf-like conversions */
{
	char *fmt;
	char *p, *t;
	const char *os;
	Cell *x;
	int flag = 0, n;
	int fmtwd; /* format width */
	int fmtsz = recsize;
	char *buf = *pbuf;
	int bufsize = *pbufsize;
#define FMTSZ(a)   (fmtsz - ((a) - fmt))
#define BUFSZ(a)   (bufsize - ((a) - buf))

	static bool first = true;
	static bool have_a_format = false;

	if (first) {
		char xbuf[100];

		snprintf(xbuf, sizeof(xbuf), "%a", 42.0);
		have_a_format = (strcmp(xbuf, "0x1.5p+5") == 0);
		first = false;
	}

	os = s;
	p = buf;
	if ((fmt = malloc(fmtsz)) == NULL)
		FATAL("out of memory in format()");
	while (*s) {
		adjbuf(&buf, &bufsize, MAXNUMSIZE+1+p-buf, recsize, &p, "format1");
		if (*s != '%') {
			*p++ = *s++;
			continue;
		}
		if (*(s+1) == '%') {
			*p++ = '%';
			s += 2;
			continue;
		}
		/* have to be real careful in case this is a huge number, eg, %100000d */
		fmtwd = atoi(s+1);
		if (fmtwd < 0)
			fmtwd = -fmtwd;
		adjbuf(&buf, &bufsize, fmtwd+1+p-buf, recsize, &p, "format2");
		for (t = fmt; (*t++ = *s) != '\0'; s++) {
			if (!adjbuf(&fmt, &fmtsz, MAXNUMSIZE+1+t-fmt, recsize, &t, "format3"))
				FATAL("format item %.30s... ran format() out of memory", os);
			/* Ignore size specifiers */
			if (strchr("hjLlqtz", *s) != NULL) {	/* the ansi panoply */
				t--;
				continue;
			}
			if (isalpha((uschar)*s))
				break;
			if (*s == '$') {
				FATAL("'$' not permitted in awk formats");
			}
			if (*s == '*') {
				if (a == NULL) {
					FATAL("not enough args in printf(%s)", os);
				}
				x = execute(a);
				a = a->nnext;
				snprintf(t - 1, FMTSZ(t - 1),
				    "%d", fmtwd=(int) getfval(x));
				if (fmtwd < 0)
					fmtwd = -fmtwd;
				adjbuf(&buf, &bufsize, fmtwd+1+p-buf, recsize, &p, "format");
				t = fmt + strlen(fmt);
				tempfree(x);
			}
		}
		*t = '\0';
		if (fmtwd < 0)
			fmtwd = -fmtwd;
		adjbuf(&buf, &bufsize, fmtwd+1+p-buf, recsize, &p, "format4");
		switch (*s) {
		case 'a': case 'A':
			if (have_a_format)
				flag = *s;
			else
				flag = 'f';
			break;
		case 'f': case 'e': case 'g': case 'E': case 'G':
			flag = 'f';
			break;
		case 'd': case 'i': case 'o': case 'x': case 'X': case 'u':
			flag = (*s == 'd' || *s == 'i') ? 'd' : 'u';
			*(t-1) = 'j';
			*t = *s;
			*++t = '\0';
			break;
		case 's':
			flag = 's';
			break;
		case 'c':
			flag = 'c';
			break;
		default:
			WARNING("weird printf conversion %s", fmt);
			flag = '?';
			break;
		}
		if (a == NULL)
			FATAL("not enough args in printf(%s)", os);
		x = execute(a);
		a = a->nnext;
		n = MAXNUMSIZE;
		if (fmtwd > n)
			n = fmtwd;
		adjbuf(&buf, &bufsize, 1+n+p-buf, recsize, &p, "format5");
		switch (flag) {
		case '?':	snprintf(p, BUFSZ(p), "%s", fmt);	/* unknown, so dump it too */
			t = getsval(x);
			n = strlen(t);
			if (fmtwd > n)
				n = fmtwd;
			adjbuf(&buf, &bufsize, 1+strlen(p)+n+p-buf, recsize, &p, "format6");
			p += strlen(p);
			snprintf(p, BUFSZ(p), "%s", t);
			break;
		case 'a':
		case 'A':
		case 'f':	snprintf(p, BUFSZ(p), fmt, getfval(x)); break;
		case 'd':	snprintf(p, BUFSZ(p), fmt, (intmax_t) getfval(x)); break;
		case 'u':	snprintf(p, BUFSZ(p), fmt, (uintmax_t) getfval(x)); break;
		case 's':
			t = getsval(x);
			n = strlen(t);
			if (fmtwd > n)
				n = fmtwd;
			if (!adjbuf(&buf, &bufsize, 1+n+p-buf, recsize, &p, "format7"))
				FATAL("huge string/format (%d chars) in printf %.30s... ran format() out of memory", n, t);
			snprintf(p, BUFSZ(p), fmt, t);
			break;
		case 'c':
			if (isnum(x)) {
				if ((int)getfval(x))
					snprintf(p, BUFSZ(p), fmt, (int) getfval(x));
				else {
					*p++ = '\0'; /* explicit null byte */
					*p = '\0';   /* next output will start here */
				}
			} else
				snprintf(p, BUFSZ(p), fmt, getsval(x)[0]);
			break;
		default:
			FATAL("can't happen: bad conversion %c in format()", flag);
		}
		tempfree(x);
		p += strlen(p);
		s++;
	}
	*p = '\0';
	free(fmt);
	for ( ; a; a = a->nnext)		/* evaluate any remaining args */
		execute(a);
	*pbuf = buf;
	*pbufsize = bufsize;
	return p - buf;
}

Cell *awksprintf(Node **a, int n)		/* sprintf(a[0]) */
{
	Cell *x;
	Node *y;
	char *buf;
	int bufsz=3*recsize;

	if ((buf = malloc(bufsz)) == NULL)
		FATAL("out of memory in awksprintf");
	y = a[0]->nnext;
	x = execute(a[0]);
	if (format(&buf, &bufsz, getsval(x), y) == -1)
		FATAL("sprintf string %.30s... too long.  can't happen.", buf);
	tempfree(x);
	x = gettemp();
	x->sval = buf;
	x->tval = STR;
	return(x);
}

Cell *awkprintf(Node **a, int n)		/* printf */
{	/* a[0] is list of args, starting with format string */
	/* a[1] is redirection operator, a[2] is redirection file */
	FILE *fp;
	Cell *x;
	Node *y;
	char *buf;
	int len;
	int bufsz=3*recsize;

	if ((buf = malloc(bufsz)) == NULL)
		FATAL("out of memory in awkprintf");
	y = a[0]->nnext;
	x = execute(a[0]);
	if ((len = format(&buf, &bufsz, getsval(x), y)) == -1)
		FATAL("printf string %.30s... too long.  can't happen.", buf);
	tempfree(x);
	if (a[1] == NULL) {
		/* fputs(buf, stdout); */
		fwrite(buf, len, 1, stdout);
		if (ferror(stdout))
			FATAL("write error on stdout");
	} else {
		fp = redirect(ptoi(a[1]), a[2]);
		/* fputs(buf, fp); */
		fwrite(buf, len, 1, fp);
		fflush(fp);
		if (ferror(fp))
			FATAL("write error on %s", filename(fp));
	}
	free(buf);
	return(True);
}

Cell *arith(Node **a, int n)	/* a[0] + a[1], etc.  also -a[0] */
{
	Awkfloat i, j = 0;
	double v;
	Cell *x, *y, *z;

	x = execute(a[0]);
	i = getfval(x);
	tempfree(x);
	if (n != UMINUS && n != UPLUS) {
		y = execute(a[1]);
		j = getfval(y);
		tempfree(y);
	}
	z = gettemp();
	switch (n) {
	case ADD:
		i += j;
		break;
	case MINUS:
		i -= j;
		break;
	case MULT:
		i *= j;
		break;
	case DIVIDE:
		if (j == 0)
			FATAL("division by zero");
		i /= j;
		break;
	case MOD:
		if (j == 0)
			FATAL("division by zero in mod");
		modf(i/j, &v);
		i = i - j * v;
		break;
	case UMINUS:
		i = -i;
		break;
	case UPLUS: /* handled by getfval(), above */
		break;
	case POWER:
		if (j >= 0 && modf(j, &v) == 0.0)	/* pos integer exponent */
			i = ipow(i, (int) j);
               else {
			errno = 0;
			i = errcheck(pow(i, j), "pow");
               }
		break;
	default:	/* can't happen */
		FATAL("illegal arithmetic operator %d", n);
	}
	setfval(z, i);
	return(z);
}

double ipow(double x, int n)	/* x**n.  ought to be done by pow, but isn't always */
{
	double v;

	if (n <= 0)
		return 1;
	v = ipow(x, n/2);
	if (n % 2 == 0)
		return v * v;
	else
		return x * v * v;
}

Cell *incrdecr(Node **a, int n)		/* a[0]++, etc. */
{
	Cell *x, *z;
	int k;
	Awkfloat xf;

	x = execute(a[0]);
	xf = getfval(x);
	k = (n == PREINCR || n == POSTINCR) ? 1 : -1;
	if (n == PREINCR || n == PREDECR) {
		setfval(x, xf + k);
		return(x);
	}
	z = gettemp();
	setfval(z, xf);
	setfval(x, xf + k);
	tempfree(x);
	return(z);
}

Cell *assign(Node **a, int n)	/* a[0] = a[1], a[0] += a[1], etc. */
{		/* this is subtle; don't muck with it. */
	Cell *x, *y;
	Awkfloat xf, yf;
	double v;

	y = execute(a[1]);
	x = execute(a[0]);
	if (n == ASSIGN) {	/* ordinary assignment */
		if (x == y && !(x->tval & (FLD|REC)) && x != nfloc)
			;	/* self-assignment: leave alone unless it's a field or NF */
		else if ((y->tval & (STR|NUM)) == (STR|NUM)) {
			setsval(x, getsval(y));
			x->fval = getfval(y);
			x->tval |= NUM;
		}
		else if (isstr(y))
			setsval(x, getsval(y));
		else if (isnum(y))
			setfval(x, getfval(y));
		else
			funnyvar(y, "read value of");
		tempfree(y);
		return(x);
	}
	xf = getfval(x);
	yf = getfval(y);
	switch (n) {
	case ADDEQ:
		xf += yf;
		break;
	case SUBEQ:
		xf -= yf;
		break;
	case MULTEQ:
		xf *= yf;
		break;
	case DIVEQ:
		if (yf == 0)
			FATAL("division by zero in /=");
		xf /= yf;
		break;
	case MODEQ:
		if (yf == 0)
			FATAL("division by zero in %%=");
		modf(xf/yf, &v);
		xf = xf - yf * v;
		break;
	case POWEQ:
		if (yf >= 0 && modf(yf, &v) == 0.0)	/* pos integer exponent */
			xf = ipow(xf, (int) yf);
               else {
			errno = 0;
			xf = errcheck(pow(xf, yf), "pow");
               }
		break;
	default:
		FATAL("illegal assignment operator %d", n);
		break;
	}
	tempfree(y);
	setfval(x, xf);
	return(x);
}

Cell *cat(Node **a, int q)	/* a[0] cat a[1] */
{
	Cell *x, *y, *z;
	int n1, n2;
	char *s = NULL;
	int ssz = 0;

	x = execute(a[0]);
	n1 = strlen(getsval(x));

	y = execute(a[1]);
<<<<<<< HEAD
	getsval(x);
	getsval(y);
	n1 = strlen(x->sval);
	n2 = strlen(y->sval) + 1;
	s = (char *) malloc(n1 + n2);
	if (s == NULL)
		FATAL("out of space concatenating %.15s... and %.15s...",
			x->sval, y->sval);
	memmove(s, x->sval, n1);
	memmove(s+n1, y->sval, n2);
=======
	n2 = strlen(getsval(y));

	adjbuf(&s, &ssz, n1 + n2 + 1, recsize, 0, "cat");
	memcpy(s, x->sval, n1);
	memcpy(s + n1, y->sval, n2);
	s[n1 + n2] = '\0';

>>>>>>> 1d48fce0
	tempfree(x);
	tempfree(y);

	z = gettemp();
	z->sval = s;
	z->tval = STR;

	return(z);
}

Cell *pastat(Node **a, int n)	/* a[0] { a[1] } */
{
	Cell *x;

	if (a[0] == NULL)
		x = execute(a[1]);
	else {
		x = execute(a[0]);
		if (istrue(x)) {
			tempfree(x);
			x = execute(a[1]);
		}
	}
	return x;
}

Cell *dopa2(Node **a, int n)	/* a[0], a[1] { a[2] } */
{
	Cell *x;
	int pair;

	pair = ptoi(a[3]);
	if (pairstack[pair] == 0) {
		x = execute(a[0]);
		if (istrue(x))
			pairstack[pair] = 1;
		tempfree(x);
	}
	if (pairstack[pair] == 1) {
		x = execute(a[1]);
		if (istrue(x))
			pairstack[pair] = 0;
		tempfree(x);
		x = execute(a[2]);
		return(x);
	}
	return(False);
}

Cell *split(Node **a, int nnn)	/* split(a[0], a[1], a[2]); a[3] is type */
{
	Cell *x = NULL, *y, *ap;
	const char *s, *origs, *t;
	const char *fs = NULL;
	char *origfs = NULL;
	int sep;
	char temp, num[50];
	int n, tempstat, arg3type;

	y = execute(a[0]);	/* source string */
	origs = s = strdup(getsval(y));
	arg3type = ptoi(a[3]);
	if (a[2] == NULL)		/* fs string */
		fs = getsval(fsloc);
	else if (arg3type == STRING) {	/* split(str,arr,"string") */
		x = execute(a[2]);
		fs = origfs = strdup(getsval(x));
		tempfree(x);
	} else if (arg3type == REGEXPR)
		fs = "(regexpr)";	/* split(str,arr,/regexpr/) */
	else
		FATAL("illegal type of split");
	sep = *fs;
	ap = execute(a[1]);	/* array name */
	freesymtab(ap);
	   dprintf( ("split: s=|%s|, a=%s, sep=|%s|\n", s, NN(ap->nval), fs) );
	ap->tval &= ~STR;
	ap->tval |= ARR;
	ap->sval = (char *) makesymtab(NSYMTAB);

	n = 0;
        if (arg3type == REGEXPR && strlen((char*)((fa*)a[2])->restr) == 0) {
		/* split(s, a, //); have to arrange that it looks like empty sep */
		arg3type = 0;
		fs = "";
		sep = 0;
	}
	if (*s != '\0' && (strlen(fs) > 1 || arg3type == REGEXPR)) {	/* reg expr */
		fa *pfa;
		if (arg3type == REGEXPR) {	/* it's ready already */
			pfa = (fa *) a[2];
		} else {
			pfa = makedfa(fs, 1);
		}
		if (nematch(pfa,s)) {
			tempstat = pfa->initstat;
			pfa->initstat = 2;
			do {
				n++;
				snprintf(num, sizeof(num), "%d", n);
				temp = *patbeg;
				setptr(patbeg, '\0');
				if (is_number(s))
					setsymtab(num, s, atof(s), STR|NUM, (Array *) ap->sval);
				else
					setsymtab(num, s, 0.0, STR, (Array *) ap->sval);
				setptr(patbeg, temp);
				s = patbeg + patlen;
				if (*(patbeg+patlen-1) == '\0' || *s == '\0') {
					n++;
					snprintf(num, sizeof(num), "%d", n);
					setsymtab(num, "", 0.0, STR, (Array *) ap->sval);
					pfa->initstat = tempstat;
					goto spdone;
				}
			} while (nematch(pfa,s));
			pfa->initstat = tempstat; 	/* bwk: has to be here to reset */
							/* cf gsub and refldbld */
		}
		n++;
		snprintf(num, sizeof(num), "%d", n);
		if (is_number(s))
			setsymtab(num, s, atof(s), STR|NUM, (Array *) ap->sval);
		else
			setsymtab(num, s, 0.0, STR, (Array *) ap->sval);
  spdone:
		pfa = NULL;
	} else if (sep == ' ') {
		for (n = 0; ; ) {
#define ISWS(c)	((c) == ' ' || (c) == '\t' || (c) == '\n')
			while (ISWS(*s))
				s++;
			if (*s == '\0')
				break;
			n++;
			t = s;
			do
				s++;
			while (*s != '\0' && !ISWS(*s));
			temp = *s;
			setptr(s, '\0');
			snprintf(num, sizeof(num), "%d", n);
			if (is_number(t))
				setsymtab(num, t, atof(t), STR|NUM, (Array *) ap->sval);
			else
				setsymtab(num, t, 0.0, STR, (Array *) ap->sval);
			setptr(s, temp);
			if (*s != '\0')
				s++;
		}
	} else if (sep == 0) {	/* new: split(s, a, "") => 1 char/elem */
		for (n = 0; *s != '\0'; s++) {
			char buf[2];
			n++;
			snprintf(num, sizeof(num), "%d", n);
			buf[0] = *s;
			buf[1] = '\0';
			if (isdigit((uschar)buf[0]))
				setsymtab(num, buf, atof(buf), STR|NUM, (Array *) ap->sval);
			else
				setsymtab(num, buf, 0.0, STR, (Array *) ap->sval);
		}
	} else if (*s != '\0') {
		for (;;) {
			n++;
			t = s;
			while (*s != sep && *s != '\n' && *s != '\0')
				s++;
			temp = *s;
			setptr(s, '\0');
			snprintf(num, sizeof(num), "%d", n);
			if (is_number(t))
				setsymtab(num, t, atof(t), STR|NUM, (Array *) ap->sval);
			else
				setsymtab(num, t, 0.0, STR, (Array *) ap->sval);
			setptr(s, temp);
			if (*s++ == '\0')
				break;
		}
	}
	tempfree(ap);
	tempfree(y);
	xfree(origs);
	xfree(origfs);
	x = gettemp();
	x->tval = NUM;
	x->fval = n;
	return(x);
}

Cell *condexpr(Node **a, int n)	/* a[0] ? a[1] : a[2] */
{
	Cell *x;

	x = execute(a[0]);
	if (istrue(x)) {
		tempfree(x);
		x = execute(a[1]);
	} else {
		tempfree(x);
		x = execute(a[2]);
	}
	return(x);
}

Cell *ifstat(Node **a, int n)	/* if (a[0]) a[1]; else a[2] */
{
	Cell *x;

	x = execute(a[0]);
	if (istrue(x)) {
		tempfree(x);
		x = execute(a[1]);
	} else if (a[2] != NULL) {
		tempfree(x);
		x = execute(a[2]);
	}
	return(x);
}

Cell *whilestat(Node **a, int n)	/* while (a[0]) a[1] */
{
	Cell *x;

	for (;;) {
		x = execute(a[0]);
		if (!istrue(x))
			return(x);
		tempfree(x);
		x = execute(a[1]);
		if (isbreak(x)) {
			x = True;
			return(x);
		}
		if (isnext(x) || isexit(x) || isret(x))
			return(x);
		tempfree(x);
	}
}

Cell *dostat(Node **a, int n)	/* do a[0]; while(a[1]) */
{
	Cell *x;

	for (;;) {
		x = execute(a[0]);
		if (isbreak(x))
			return True;
		if (isnext(x) || isexit(x) || isret(x))
			return(x);
		tempfree(x);
		x = execute(a[1]);
		if (!istrue(x))
			return(x);
		tempfree(x);
	}
}

Cell *forstat(Node **a, int n)	/* for (a[0]; a[1]; a[2]) a[3] */
{
	Cell *x;

	x = execute(a[0]);
	tempfree(x);
	for (;;) {
		if (a[1]!=NULL) {
			x = execute(a[1]);
			if (!istrue(x)) return(x);
			else tempfree(x);
		}
		x = execute(a[3]);
		if (isbreak(x))		/* turn off break */
			return True;
		if (isnext(x) || isexit(x) || isret(x))
			return(x);
		tempfree(x);
		x = execute(a[2]);
		tempfree(x);
	}
}

Cell *instat(Node **a, int n)	/* for (a[0] in a[1]) a[2] */
{
	Cell *x, *vp, *arrayp, *cp, *ncp;
	Array *tp;
	int i;

	vp = execute(a[0]);
	arrayp = execute(a[1]);
	if (!isarr(arrayp)) {
		return True;
	}
	tp = (Array *) arrayp->sval;
	tempfree(arrayp);
	for (i = 0; i < tp->size; i++) {	/* this routine knows too much */
		for (cp = tp->tab[i]; cp != NULL; cp = ncp) {
			setsval(vp, cp->nval);
			ncp = cp->cnext;
			x = execute(a[2]);
			if (isbreak(x)) {
				tempfree(vp);
				return True;
			}
			if (isnext(x) || isexit(x) || isret(x)) {
				tempfree(vp);
				return(x);
			}
			tempfree(x);
		}
	}
	return True;
}

static char *nawk_convert(const char *s, int (*fun_c)(int),
    wint_t (*fun_wc)(wint_t))
{
	char *buf      = NULL;
	char *pbuf     = NULL;
	const char *ps = NULL;
	size_t n       = 0;
	mbstate_t mbs, mbs2;
	wchar_t wc;
	size_t sz = MB_CUR_MAX;

	if (sz == 1) {
		buf = tostring(s);

		for (pbuf = buf; *pbuf; pbuf++)
			*pbuf = fun_c((uschar)*pbuf);

		return buf;
	} else {
		/* upper/lower character may be shorter/longer */
		buf = tostringN(s, strlen(s) * sz + 1);

		memset(&mbs,  0, sizeof(mbs));
		memset(&mbs2, 0, sizeof(mbs2));

		ps   = s;
		pbuf = buf;
		while (n = mbrtowc(&wc, ps, sz, &mbs),
		       n > 0 && n != (size_t)-1 && n != (size_t)-2)
		{
			ps += n;

			n = wcrtomb(pbuf, fun_wc(wc), &mbs2);
			if (n == (size_t)-1)
				FATAL("illegal wide character %s", s);

			pbuf += n;
		}

		*pbuf = '\0';

		if (n)
			FATAL("illegal byte sequence %s", s);

		return buf;
	}
}

static char *nawk_toupper(const char *s)
{
	return nawk_convert(s, toupper, towupper);
}

static char *nawk_tolower(const char *s)
{
	return nawk_convert(s, tolower, towlower);
}

Cell *bltin(Node **a, int n)	/* builtin functions. a[0] is type, a[1] is arg list */
{
	Cell *x, *y;
	Awkfloat u;
	int t;
	Awkfloat tmp;
	char *buf;
	Node *nextarg;
	FILE *fp;
	int status = 0;

	t = ptoi(a[0]);
	x = execute(a[1]);
	nextarg = a[1]->nnext;
	switch (t) {
	case FLENGTH:
		if (isarr(x))
			u = ((Array *) x->sval)->nelem;	/* GROT.  should be function*/
		else
			u = strlen(getsval(x));
		break;
	case FLOG:
		errno = 0;
		u = errcheck(log(getfval(x)), "log");
		break;
	case FINT:
		modf(getfval(x), &u); break;
	case FEXP:
		errno = 0;
		u = errcheck(exp(getfval(x)), "exp");
		break;
	case FSQRT:
		errno = 0;
		u = errcheck(sqrt(getfval(x)), "sqrt");
		break;
	case FSIN:
		u = sin(getfval(x)); break;
	case FCOS:
		u = cos(getfval(x)); break;
	case FATAN:
		if (nextarg == NULL) {
			WARNING("atan2 requires two arguments; returning 1.0");
			u = 1.0;
		} else {
			y = execute(a[1]->nnext);
			u = atan2(getfval(x), getfval(y));
			tempfree(y);
			nextarg = nextarg->nnext;
		}
		break;
	case FSYSTEM:
		fflush(stdout);		/* in case something is buffered already */
		status = system(getsval(x));
		u = status;
		if (status != -1) {
			if (WIFEXITED(status)) {
				u = WEXITSTATUS(status);
			} else if (WIFSIGNALED(status)) {
				u = WTERMSIG(status) + 256;
#ifdef WCOREDUMP
				if (WCOREDUMP(status))
					u += 256;
#endif
			} else	/* something else?!? */
				u = 0;
		}
		break;
	case FRAND:
		/* random() returns numbers in [0..2^31-1]
		 * in order to get a number in [0, 1), divide it by 2^31
		 */
		u = (Awkfloat) random() / (0x7fffffffL + 0x1UL);
		break;
	case FSRAND:
		if (isrec(x))	/* no argument provided */
			u = time((time_t *)0);
		else
			u = getfval(x);
		tmp = u;
		srandom((unsigned long) u);
		u = srand_seed;
		srand_seed = tmp;
		break;
	case FTOUPPER:
	case FTOLOWER:
		if (t == FTOUPPER)
			buf = nawk_toupper(getsval(x));
		else
			buf = nawk_tolower(getsval(x));
		tempfree(x);
		x = gettemp();
		setsval(x, buf);
		free(buf);
		return x;
	case FFLUSH:
		if (isrec(x) || strlen(getsval(x)) == 0) {
			flush_all();	/* fflush() or fflush("") -> all */
			u = 0;
		} else if ((fp = openfile(FFLUSH, getsval(x), NULL)) == NULL)
			u = EOF;
		else
			u = fflush(fp);
		break;
	default:	/* can't happen */
		FATAL("illegal function type %d", t);
		break;
	}
	tempfree(x);
	x = gettemp();
	setfval(x, u);
	if (nextarg != NULL) {
		WARNING("warning: function has too many arguments");
		for ( ; nextarg; nextarg = nextarg->nnext)
			execute(nextarg);
	}
	return(x);
}

Cell *printstat(Node **a, int n)	/* print a[0] */
{
	Node *x;
	Cell *y;
	FILE *fp;

	if (a[1] == NULL)	/* a[1] is redirection operator, a[2] is file */
		fp = stdout;
	else
		fp = redirect(ptoi(a[1]), a[2]);
	for (x = a[0]; x != NULL; x = x->nnext) {
		y = execute(x);
		fputs(getpssval(y), fp);
		tempfree(y);
		if (x->nnext == NULL)
			fputs(getsval(orsloc), fp);
		else
			fputs(getsval(ofsloc), fp);
	}
	if (a[1] != NULL)
		fflush(fp);
	if (ferror(fp))
		FATAL("write error on %s", filename(fp));
	return(True);
}

Cell *nullproc(Node **a, int n)
{
	return 0;
}


FILE *redirect(int a, Node *b)	/* set up all i/o redirections */
{
	FILE *fp;
	Cell *x;
	char *fname;

	x = execute(b);
	fname = getsval(x);
	fp = openfile(a, fname, NULL);
	if (fp == NULL)
		FATAL("can't open file %s", fname);
	tempfree(x);
	return fp;
}

struct files {
	FILE	*fp;
	const char	*fname;
	int	mode;	/* '|', 'a', 'w' => LE/LT, GT */
} *files;

size_t nfiles;

static void stdinit(void)	/* in case stdin, etc., are not constants */
{
	nfiles = FOPEN_MAX;
	files = calloc(nfiles, sizeof(*files));
	if (files == NULL)
		FATAL("can't allocate file memory for %zu files", nfiles);
        files[0].fp = stdin;
	files[0].fname = "/dev/stdin";
	files[0].mode = LT;
        files[1].fp = stdout;
	files[1].fname = "/dev/stdout";
	files[1].mode = GT;
        files[2].fp = stderr;
	files[2].fname = "/dev/stderr";
	files[2].mode = GT;
}

FILE *openfile(int a, const char *us, bool *pnewflag)
{
	const char *s = us;
	size_t i;
	int m;
	FILE *fp = NULL;

	if (*s == '\0')
		FATAL("null file name in print or getline");
	for (i = 0; i < nfiles; i++)
		if (files[i].fname && strcmp(s, files[i].fname) == 0 &&
		    (a == files[i].mode || (a==APPEND && files[i].mode==GT) ||
		     a == FFLUSH)) {
			if (pnewflag)
				*pnewflag = false;
			return files[i].fp;
		}
	if (a == FFLUSH)	/* didn't find it, so don't create it! */
		return NULL;

	for (i = 0; i < nfiles; i++)
		if (files[i].fp == NULL)
			break;
	if (i >= nfiles) {
		struct files *nf;
		size_t nnf = nfiles + FOPEN_MAX;
		nf = realloc(files, nnf * sizeof(*nf));
		if (nf == NULL)
			FATAL("cannot grow files for %s and %zu files", s, nnf);
		memset(&nf[nfiles], 0, FOPEN_MAX * sizeof(*nf));
		nfiles = nnf;
		files = nf;
	}
	fflush(stdout);	/* force a semblance of order */
	m = a;
	if (a == GT) {
		fp = fopen(s, "w");
	} else if (a == APPEND) {
		fp = fopen(s, "a");
		m = GT;	/* so can mix > and >> */
	} else if (a == '|') {	/* output pipe */
		fp = popen(s, "w");
	} else if (a == LE) {	/* input pipe */
		fp = popen(s, "r");
	} else if (a == LT) {	/* getline <file */
		fp = strcmp(s, "-") == 0 ? stdin : fopen(s, "r");	/* "-" is stdin */
	} else	/* can't happen */
		FATAL("illegal redirection %d", a);
	if (fp != NULL) {
		files[i].fname = tostring(s);
		files[i].fp = fp;
		files[i].mode = m;
		if (pnewflag)
			*pnewflag = true;
		if (fp != stdin && fp != stdout && fp != stderr)
			(void) fcntl(fileno(fp), F_SETFD, FD_CLOEXEC);
	}
	return fp;
}

const char *filename(FILE *fp)
{
	size_t i;

	for (i = 0; i < nfiles; i++)
		if (fp == files[i].fp)
			return files[i].fname;
	return "???";
}

 Cell *closefile(Node **a, int n)
 {
 	Cell *x;
	size_t i;
	bool stat;
 
 	x = execute(a[0]);
 	getsval(x);
	stat = true;
 	for (i = 0; i < nfiles; i++) {
		if (!files[i].fname || strcmp(x->sval, files[i].fname) != 0)
			continue;
		if (ferror(files[i].fp))
			FATAL("i/o error occurred on %s", files[i].fname);
		if (files[i].mode == '|' || files[i].mode == LE)
			stat = pclose(files[i].fp) == -1;
		else
			stat = fclose(files[i].fp) == EOF;
		if (stat)
			FATAL("i/o error occurred closing %s", files[i].fname);
		if (i > 2)	/* don't do /dev/std... */
			xfree(files[i].fname);
		files[i].fname = NULL;	/* watch out for ref thru this */
		files[i].fp = NULL;
 	}
 	tempfree(x);
 	x = gettemp();
	setfval(x, (Awkfloat) (stat ? -1 : 0));
 	return(x);
 }

void closeall(void)
{
	size_t i;
	bool stat = false;

	for (i = 0; i < nfiles; i++) {
		if (! files[i].fp)
			continue;
		if (ferror(files[i].fp))
			FATAL( "i/o error occurred on %s", files[i].fname );
		if (files[i].mode == '|' || files[i].mode == LE)
			stat = pclose(files[i].fp) == -1;
		else
			stat = fclose(files[i].fp) == EOF;
		if (stat)
			FATAL( "i/o error occurred while closing %s", files[i].fname );
	}
}

static void flush_all(void)
{
	size_t i;

	for (i = 0; i < nfiles; i++)
		if (files[i].fp)
			fflush(files[i].fp);
}

void backsub(char **pb_ptr, const char **sptr_ptr);

Cell *sub(Node **a, int nnn)	/* substitute command */
{
	const char *sptr, *q;
	Cell *x, *y, *result;
	char *t, *buf, *pb;
	fa *pfa;
	int bufsz = recsize;

	if ((buf = malloc(bufsz)) == NULL)
		FATAL("out of memory in sub");
	x = execute(a[3]);	/* target string */
	t = getsval(x);
	if (a[0] == NULL)	/* 0 => a[1] is already-compiled regexpr */
		pfa = (fa *) a[1];	/* regular expression */
	else {
		y = execute(a[1]);
		pfa = makedfa(getsval(y), 1);
		tempfree(y);
	}
	y = execute(a[2]);	/* replacement string */
	result = False;
	if (pmatch(pfa, t)) {
		sptr = t;
		adjbuf(&buf, &bufsz, 1+patbeg-sptr, recsize, 0, "sub");
		pb = buf;
		while (sptr < patbeg)
			*pb++ = *sptr++;
		sptr = getsval(y);
		while (*sptr != '\0') {
			adjbuf(&buf, &bufsz, 5+pb-buf, recsize, &pb, "sub");
			if (*sptr == '\\') {
				backsub(&pb, &sptr);
			} else if (*sptr == '&') {
				sptr++;
				adjbuf(&buf, &bufsz, 1+patlen+pb-buf, recsize, &pb, "sub");
				for (q = patbeg; q < patbeg+patlen; )
					*pb++ = *q++;
			} else
				*pb++ = *sptr++;
		}
		*pb = '\0';
		if (pb > buf + bufsz)
			FATAL("sub result1 %.30s too big; can't happen", buf);
		sptr = patbeg + patlen;
		if ((patlen == 0 && *patbeg) || (patlen && *(sptr-1))) {
			adjbuf(&buf, &bufsz, 1+strlen(sptr)+pb-buf, 0, &pb, "sub");
			while ((*pb++ = *sptr++) != '\0')
				continue;
		}
		if (pb > buf + bufsz)
			FATAL("sub result2 %.30s too big; can't happen", buf);
		setsval(x, buf);	/* BUG: should be able to avoid copy */
		result = True;
	}
	tempfree(x);
	tempfree(y);
	free(buf);
	return result;
}

Cell *gsub(Node **a, int nnn)	/* global substitute */
{
	Cell *x, *y;
	char *rptr, *pb;
	const char *q, *t, *sptr;
	char *buf;
	fa *pfa;
	int mflag, tempstat, num;
	int bufsz = recsize;

	if ((buf = malloc(bufsz)) == NULL)
		FATAL("out of memory in gsub");
	mflag = 0;	/* if mflag == 0, can replace empty string */
	num = 0;
	x = execute(a[3]);	/* target string */
	t = getsval(x);
	if (a[0] == NULL)	/* 0 => a[1] is already-compiled regexpr */
		pfa = (fa *) a[1];	/* regular expression */
	else {
		y = execute(a[1]);
		pfa = makedfa(getsval(y), 1);
		tempfree(y);
	}
	y = execute(a[2]);	/* replacement string */
	if (pmatch(pfa, t)) {
		tempstat = pfa->initstat;
		pfa->initstat = 2;
		pb = buf;
		rptr = getsval(y);
		do {
			if (patlen == 0 && *patbeg != '\0') {	/* matched empty string */
				if (mflag == 0) {	/* can replace empty */
					num++;
					sptr = rptr;
					while (*sptr != '\0') {
						adjbuf(&buf, &bufsz, 5+pb-buf, recsize, &pb, "gsub");
						if (*sptr == '\\') {
							backsub(&pb, &sptr);
						} else if (*sptr == '&') {
							sptr++;
							adjbuf(&buf, &bufsz, 1+patlen+pb-buf, recsize, &pb, "gsub");
							for (q = patbeg; q < patbeg+patlen; )
								*pb++ = *q++;
						} else
							*pb++ = *sptr++;
					}
				}
				if (*t == '\0')	/* at end */
					goto done;
				adjbuf(&buf, &bufsz, 2+pb-buf, recsize, &pb, "gsub");
				*pb++ = *t++;
				if (pb > buf + bufsz)	/* BUG: not sure of this test */
					FATAL("gsub result0 %.30s too big; can't happen", buf);
				mflag = 0;
			}
			else {	/* matched nonempty string */
				num++;
				sptr = t;
				adjbuf(&buf, &bufsz, 1+(patbeg-sptr)+pb-buf, recsize, &pb, "gsub");
				while (sptr < patbeg)
					*pb++ = *sptr++;
				sptr = rptr;
				while (*sptr != '\0') {
					adjbuf(&buf, &bufsz, 5+pb-buf, recsize, &pb, "gsub");
					if (*sptr == '\\') {
						backsub(&pb, &sptr);
					} else if (*sptr == '&') {
						sptr++;
						adjbuf(&buf, &bufsz, 1+patlen+pb-buf, recsize, &pb, "gsub");
						for (q = patbeg; q < patbeg+patlen; )
							*pb++ = *q++;
					} else
						*pb++ = *sptr++;
				}
				t = patbeg + patlen;
				if (patlen == 0 || *t == '\0' || *(t-1) == '\0')
					goto done;
				if (pb > buf + bufsz)
					FATAL("gsub result1 %.30s too big; can't happen", buf);
				mflag = 1;
			}
		} while (pmatch(pfa,t));
		sptr = t;
		adjbuf(&buf, &bufsz, 1+strlen(sptr)+pb-buf, 0, &pb, "gsub");
		while ((*pb++ = *sptr++) != '\0')
			continue;
	done:	if (pb < buf + bufsz)
			*pb = '\0';
		else if (*(pb-1) != '\0')
			FATAL("gsub result2 %.30s truncated; can't happen", buf);
		setsval(x, buf);	/* BUG: should be able to avoid copy + free */
		pfa->initstat = tempstat;
	}
	tempfree(x);
	tempfree(y);
	x = gettemp();
	x->tval = NUM;
	x->fval = num;
	free(buf);
	return(x);
}

void backsub(char **pb_ptr, const char **sptr_ptr)	/* handle \\& variations */
{						/* sptr[0] == '\\' */
	char *pb = *pb_ptr;
	const char *sptr = *sptr_ptr;
	static bool first = true;
	static bool do_posix = false;

	if (first) {
		first = false;
		do_posix = (getenv("POSIXLY_CORRECT") != NULL);
	}

	if (sptr[1] == '\\') {
		if (sptr[2] == '\\' && sptr[3] == '&') { /* \\\& -> \& */
			*pb++ = '\\';
			*pb++ = '&';
			sptr += 4;
		} else if (sptr[2] == '&') {	/* \\& -> \ + matched */
			*pb++ = '\\';
			sptr += 2;
		} else if (do_posix) {		/* \\x -> \x */
			sptr++;
			*pb++ = *sptr++;
		} else {			/* \\x -> \\x */
			*pb++ = *sptr++;
			*pb++ = *sptr++;
		}
	} else if (sptr[1] == '&') {	/* literal & */
		sptr++;
		*pb++ = *sptr++;
	} else				/* literal \ */
		*pb++ = *sptr++;

	*pb_ptr = pb;
	*sptr_ptr = sptr;
}<|MERGE_RESOLUTION|>--- conflicted
+++ resolved
@@ -1194,18 +1194,6 @@
 	n1 = strlen(getsval(x));
 
 	y = execute(a[1]);
-<<<<<<< HEAD
-	getsval(x);
-	getsval(y);
-	n1 = strlen(x->sval);
-	n2 = strlen(y->sval) + 1;
-	s = (char *) malloc(n1 + n2);
-	if (s == NULL)
-		FATAL("out of space concatenating %.15s... and %.15s...",
-			x->sval, y->sval);
-	memmove(s, x->sval, n1);
-	memmove(s+n1, y->sval, n2);
-=======
 	n2 = strlen(getsval(y));
 
 	adjbuf(&s, &ssz, n1 + n2 + 1, recsize, 0, "cat");
@@ -1213,7 +1201,6 @@
 	memcpy(s + n1, y->sval, n2);
 	s[n1 + n2] = '\0';
 
->>>>>>> 1d48fce0
 	tempfree(x);
 	tempfree(y);
 
