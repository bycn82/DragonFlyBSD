/* $OpenBSD: sftp-common.c,v 1.30 2017/06/10 06:36:46 djm Exp $ */
/*
 * Copyright (c) 2001 Markus Friedl.  All rights reserved.
 * Copyright (c) 2001 Damien Miller.  All rights reserved.
 *
 * Redistribution and use in source and binary forms, with or without
 * modification, are permitted provided that the following conditions
 * are met:
 * 1. Redistributions of source code must retain the above copyright
 *    notice, this list of conditions and the following disclaimer.
 * 2. Redistributions in binary form must reproduce the above copyright
 *    notice, this list of conditions and the following disclaimer in the
 *    documentation and/or other materials provided with the distribution.
 *
 * THIS SOFTWARE IS PROVIDED BY THE AUTHOR ``AS IS'' AND ANY EXPRESS OR
 * IMPLIED WARRANTIES, INCLUDING, BUT NOT LIMITED TO, THE IMPLIED WARRANTIES
 * OF MERCHANTABILITY AND FITNESS FOR A PARTICULAR PURPOSE ARE DISCLAIMED.
 * IN NO EVENT SHALL THE AUTHOR BE LIABLE FOR ANY DIRECT, INDIRECT,
 * INCIDENTAL, SPECIAL, EXEMPLARY, OR CONSEQUENTIAL DAMAGES (INCLUDING, BUT
 * NOT LIMITED TO, PROCUREMENT OF SUBSTITUTE GOODS OR SERVICES; LOSS OF USE,
 * DATA, OR PROFITS; OR BUSINESS INTERRUPTION) HOWEVER CAUSED AND ON ANY
 * THEORY OF LIABILITY, WHETHER IN CONTRACT, STRICT LIABILITY, OR TORT
 * (INCLUDING NEGLIGENCE OR OTHERWISE) ARISING IN ANY WAY OUT OF THE USE OF
 * THIS SOFTWARE, EVEN IF ADVISED OF THE POSSIBILITY OF SUCH DAMAGE.
 */

#include "includes.h"

#include <sys/types.h>
#include <sys/stat.h>

#include <grp.h>
#include <pwd.h>
#include <stdio.h>
#include <stdlib.h>
#include <string.h>
#include <time.h>
#include <stdarg.h>
#ifdef HAVE_UTIL_H
#include <util.h>
#endif

#include "xmalloc.h"
#include "ssherr.h"
#include "sshbuf.h"
#include "log.h"
#include "misc.h"

#include "sftp.h"
#include "sftp-common.h"

/* Clear contents of attributes structure */
void
attrib_clear(Attrib *a)
{
	a->flags = 0;
	a->size = 0;
	a->uid = 0;
	a->gid = 0;
	a->perm = 0;
	a->atime = 0;
	a->mtime = 0;
}

/* Convert from struct stat to filexfer attribs */
void
stat_to_attrib(const struct stat *st, Attrib *a)
{
	attrib_clear(a);
	a->flags = 0;
	a->flags |= SSH2_FILEXFER_ATTR_SIZE;
	a->size = st->st_size;
	a->flags |= SSH2_FILEXFER_ATTR_UIDGID;
	a->uid = st->st_uid;
	a->gid = st->st_gid;
	a->flags |= SSH2_FILEXFER_ATTR_PERMISSIONS;
	a->perm = st->st_mode;
	a->flags |= SSH2_FILEXFER_ATTR_ACMODTIME;
	a->atime = st->st_atime;
	a->mtime = st->st_mtime;
}

/* Convert from filexfer attribs to struct stat */
void
attrib_to_stat(const Attrib *a, struct stat *st)
{
	memset(st, 0, sizeof(*st));

	if (a->flags & SSH2_FILEXFER_ATTR_SIZE)
		st->st_size = a->size;
	if (a->flags & SSH2_FILEXFER_ATTR_UIDGID) {
		st->st_uid = a->uid;
		st->st_gid = a->gid;
	}
	if (a->flags & SSH2_FILEXFER_ATTR_PERMISSIONS)
		st->st_mode = a->perm;
	if (a->flags & SSH2_FILEXFER_ATTR_ACMODTIME) {
		st->st_atime = a->atime;
		st->st_mtime = a->mtime;
	}
}

/* Decode attributes in buffer */
int
decode_attrib(struct sshbuf *b, Attrib *a)
{
	int r;

	attrib_clear(a);
	if ((r = sshbuf_get_u32(b, &a->flags)) != 0)
		return r;
	if (a->flags & SSH2_FILEXFER_ATTR_SIZE) {
		if ((r = sshbuf_get_u64(b, &a->size)) != 0)
			return r;
	}
	if (a->flags & SSH2_FILEXFER_ATTR_UIDGID) {
		if ((r = sshbuf_get_u32(b, &a->uid)) != 0 ||
		    (r = sshbuf_get_u32(b, &a->gid)) != 0)
			return r;
	}
	if (a->flags & SSH2_FILEXFER_ATTR_PERMISSIONS) {
		if ((r = sshbuf_get_u32(b, &a->perm)) != 0)
			return r;
	}
	if (a->flags & SSH2_FILEXFER_ATTR_ACMODTIME) {
		if ((r = sshbuf_get_u32(b, &a->atime)) != 0 ||
		    (r = sshbuf_get_u32(b, &a->mtime)) != 0)
			return r;
	}
	/* vendor-specific extensions */
	if (a->flags & SSH2_FILEXFER_ATTR_EXTENDED) {
		char *type;
		u_char *data;
		size_t dlen;
		u_int i, count;

		if ((r = sshbuf_get_u32(b, &count)) != 0)
			fatal("%s: buffer error: %s", __func__, ssh_err(r));
		for (i = 0; i < count; i++) {
			if ((r = sshbuf_get_cstring(b, &type, NULL)) != 0 ||
			    (r = sshbuf_get_string(b, &data, &dlen)) != 0)
				return r;
			debug3("Got file attribute \"%.100s\" len %zu",
			    type, dlen);
			free(type);
			free(data);
		}
	}
	return 0;
}

/* Encode attributes to buffer */
int
encode_attrib(struct sshbuf *b, const Attrib *a)
{
	int r;

	if ((r = sshbuf_put_u32(b, a->flags)) != 0)
		return r;
	if (a->flags & SSH2_FILEXFER_ATTR_SIZE) {
		if ((r = sshbuf_put_u64(b, a->size)) != 0)
			return r;
	}
	if (a->flags & SSH2_FILEXFER_ATTR_UIDGID) {
		if ((r = sshbuf_put_u32(b, a->uid)) != 0 ||
		    (r = sshbuf_put_u32(b, a->gid)) != 0)
			return r;
	}
	if (a->flags & SSH2_FILEXFER_ATTR_PERMISSIONS) {
		if ((r = sshbuf_put_u32(b, a->perm)) != 0)
			return r;
	}
	if (a->flags & SSH2_FILEXFER_ATTR_ACMODTIME) {
		if ((r = sshbuf_put_u32(b, a->atime)) != 0 ||
		    (r = sshbuf_put_u32(b, a->mtime)) != 0)
			return r;
	}
	return 0;
}

/* Convert from SSH2_FX_ status to text error message */
const char *
fx2txt(int status)
{
	switch (status) {
	case SSH2_FX_OK:
		return("No error");
	case SSH2_FX_EOF:
		return("End of file");
	case SSH2_FX_NO_SUCH_FILE:
		return("No such file or directory");
	case SSH2_FX_PERMISSION_DENIED:
		return("Permission denied");
	case SSH2_FX_FAILURE:
		return("Failure");
	case SSH2_FX_BAD_MESSAGE:
		return("Bad message");
	case SSH2_FX_NO_CONNECTION:
		return("No connection");
	case SSH2_FX_CONNECTION_LOST:
		return("Connection lost");
	case SSH2_FX_OP_UNSUPPORTED:
		return("Operation unsupported");
	default:
		return("Unknown status");
	}
	/* NOTREACHED */
}

/*
 * drwxr-xr-x    5 markus   markus       1024 Jan 13 18:39 .ssh
 */
char *
ls_file(const char *name, const struct stat *st, int remote, int si_units)
{
	int ulen, glen, sz = 0;
	struct tm *ltime = localtime(&st->st_mtime);
<<<<<<< HEAD
	const char *user, *group;
=======
	char *user, *group;
>>>>>>> 5b51d7ac
	char buf[1024], lc[8], mode[11+1], tbuf[12+1], ubuf[11+1], gbuf[11+1];
	char sbuf[FMT_SCALED_STRSIZE];
	time_t now;

	strmode(st->st_mode, mode);
	if (remote) {
		snprintf(ubuf, sizeof ubuf, "%u", (u_int)st->st_uid);
		user = ubuf;
		snprintf(gbuf, sizeof gbuf, "%u", (u_int)st->st_gid);
		group = gbuf;
		strlcpy(lc, "?", sizeof(lc));
	} else {
		user = user_from_uid(st->st_uid, 0);
		group = group_from_gid(st->st_gid, 0);
		snprintf(lc, sizeof(lc), "%u", (u_int)st->st_nlink);
	}
	if (ltime != NULL) {
		now = time(NULL);
		if (now - (365*24*60*60)/2 < st->st_mtime &&
		    now >= st->st_mtime)
			sz = strftime(tbuf, sizeof tbuf, "%b %e %H:%M", ltime);
		else
			sz = strftime(tbuf, sizeof tbuf, "%b %e  %Y", ltime);
	}
	if (sz == 0)
		tbuf[0] = '\0';
	ulen = MAXIMUM(strlen(user), 8);
	glen = MAXIMUM(strlen(group), 8);
	if (si_units) {
		fmt_scaled((long long)st->st_size, sbuf);
		snprintf(buf, sizeof buf, "%s %3s %-*s %-*s %8s %s %s",
		    mode, lc, ulen, user, glen, group,
		    sbuf, tbuf, name);
	} else {
		snprintf(buf, sizeof buf, "%s %3s %-*s %-*s %8llu %s %s",
		    mode, lc, ulen, user, glen, group,
		    (unsigned long long)st->st_size, tbuf, name);
	}
	return xstrdup(buf);
}<|MERGE_RESOLUTION|>--- conflicted
+++ resolved
@@ -215,11 +215,7 @@
 {
 	int ulen, glen, sz = 0;
 	struct tm *ltime = localtime(&st->st_mtime);
-<<<<<<< HEAD
-	const char *user, *group;
-=======
 	char *user, *group;
->>>>>>> 5b51d7ac
 	char buf[1024], lc[8], mode[11+1], tbuf[12+1], ubuf[11+1], gbuf[11+1];
 	char sbuf[FMT_SCALED_STRSIZE];
 	time_t now;
