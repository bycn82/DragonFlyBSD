#	$OpenBSD: sshd_config,v 1.99 2016/07/11 03:19:44 tedu Exp $

# This is the sshd server system-wide configuration file.  See
# sshd_config(5) for more information.

# This sshd was compiled with PATH=/usr/bin:/bin:/usr/sbin:/sbin

# The strategy used for options in the default sshd_config shipped with
# OpenSSH is to specify options with their default value where
# possible, but leave them commented.  Uncommented options override the
# default value.

#Port 22
#AddressFamily any
#ListenAddress 0.0.0.0
#ListenAddress ::

# The default requires explicit activation of protocol 1
#Protocol 2

# HostKey for protocol version 1
#HostKey /etc/ssh/ssh_host_key
# HostKeys for protocol version 2
#HostKey /etc/ssh/ssh_host_rsa_key
#HostKey /etc/ssh/ssh_host_dsa_key
#HostKey /etc/ssh/ssh_host_ecdsa_key
#HostKey /etc/ssh/ssh_host_ed25519_key

# Lifetime and size of ephemeral version 1 server key
#KeyRegenerationInterval 1h
#ServerKeyBits 1024

# Ciphers and keying
#RekeyLimit default none

# Logging
#SyslogFacility AUTH
#LogLevel INFO

# Authentication:

#LoginGraceTime 2m
<<<<<<< HEAD
# only allow root logins via public key pair
PermitRootLogin without-password
=======
#PermitRootLogin prohibit-password
>>>>>>> e9778795
#StrictModes yes
#MaxAuthTries 6
#MaxSessions 10

#RSAAuthentication yes
#PubkeyAuthentication yes

# The default is to check both .ssh/authorized_keys and .ssh/authorized_keys2
# but this is overridden so installations will only check .ssh/authorized_keys
AuthorizedKeysFile	.ssh/authorized_keys

#AuthorizedPrincipalsFile none

#AuthorizedKeysCommand none
#AuthorizedKeysCommandUser nobody

# For this to work you will also need host keys in /etc/ssh/ssh_known_hosts
#RhostsRSAAuthentication no
# similar for protocol version 2
#HostbasedAuthentication no
# Change to yes if you don't trust ~/.ssh/known_hosts for
# RhostsRSAAuthentication and HostbasedAuthentication
#IgnoreUserKnownHosts no
# Don't read the user's ~/.rhosts and ~/.shosts files
#IgnoreRhosts yes

# To disable tunneled clear text passwords, change to no here!
#PasswordAuthentication yes
#PermitEmptyPasswords no

# Change to no to disable s/key passwords
#ChallengeResponseAuthentication yes

# Kerberos options
#KerberosAuthentication no
#KerberosOrLocalPasswd yes
#KerberosTicketCleanup yes
#KerberosGetAFSToken no

# GSSAPI options
#GSSAPIAuthentication no
#GSSAPICleanupCredentials yes

# Set this to 'yes' to enable PAM authentication, account processing,
# and session processing. If this is enabled, PAM authentication will
# be allowed through the ChallengeResponseAuthentication and
# PasswordAuthentication.  Depending on your PAM configuration,
# PAM authentication via ChallengeResponseAuthentication may bypass
# the setting of "PermitRootLogin without-password".
# If you just want the PAM account and session checks to run without
# PAM authentication, then enable this but set PasswordAuthentication
# and ChallengeResponseAuthentication to 'no'.
#UsePAM no

#AllowAgentForwarding yes
#AllowTcpForwarding yes
#GatewayPorts no
#X11Forwarding no
#X11DisplayOffset 10
#X11UseLocalhost yes
#PermitTTY yes
#PrintMotd yes
#PrintLastLog yes
#TCPKeepAlive yes
#UseLogin no
#UsePrivilegeSeparation sandbox
#PermitUserEnvironment no
#Compression delayed
#ClientAliveInterval 0
#ClientAliveCountMax 3
#UseDNS no
#PidFile /var/run/sshd.pid
#MaxStartups 10:30:100
#PermitTunnel no
#ChrootDirectory none
#VersionAddendum none

# no default banner path
#Banner none

# override default of no subsystems
Subsystem	sftp	/usr/libexec/sftp-server

# Example of overriding settings on a per-user basis
#Match User anoncvs
#	X11Forwarding no
#	AllowTcpForwarding no
#	PermitTTY no
#	ForceCommand cvs server<|MERGE_RESOLUTION|>--- conflicted
+++ resolved
@@ -40,12 +40,7 @@
 # Authentication:
 
 #LoginGraceTime 2m
-<<<<<<< HEAD
-# only allow root logins via public key pair
-PermitRootLogin without-password
-=======
 #PermitRootLogin prohibit-password
->>>>>>> e9778795
 #StrictModes yes
 #MaxAuthTries 6
 #MaxSessions 10
