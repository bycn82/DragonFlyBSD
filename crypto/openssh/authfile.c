--- conflicted
+++ resolved
@@ -46,12 +46,9 @@
 #include "rsa.h"
 #include "misc.h"
 #include "atomicio.h"
-<<<<<<< HEAD
-#include "pathnames.h"
-=======
 #include "sshbuf.h"
 #include "ssherr.h"
->>>>>>> 36e94dc5
+#include "pathnames.h"
 
 #define MAX_KEY_FILE_SIZE	(1024 * 1024)
 
