--- conflicted
+++ resolved
@@ -55,12 +55,8 @@
 #include "packet.h"
 #include "hostfile.h"
 #include "auth.h"
-<<<<<<< HEAD
-#include "version.h"
-=======
 #include "myproposal.h"
 #include "digest.h"
->>>>>>> e9778795
 
 static void add_listen_addr(ServerOptions *, char *, int);
 static void add_one_listen_addr(ServerOptions *, char *, int);
@@ -242,11 +238,7 @@
 	if (options->key_regeneration_time == -1)
 		options->key_regeneration_time = 3600;
 	if (options->permit_root_login == PERMIT_NOT_SET)
-<<<<<<< HEAD
-		options->permit_root_login = PERMIT_NO;
-=======
 		options->permit_root_login = PERMIT_NO_PASSWD;
->>>>>>> e9778795
 	if (options->ignore_rhosts == -1)
 		options->ignore_rhosts = 1;
 	if (options->ignore_user_known_hosts == -1)
