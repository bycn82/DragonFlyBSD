/* crypto/engine/eng_all.c -*- mode: C; c-file-style: "eay" -*- */
/*
 * Written by Richard Levitte <richard@levitte.org> for the OpenSSL project
 * 2000.
 */
/* ====================================================================
 * Copyright (c) 2000-2001 The OpenSSL Project.  All rights reserved.
 *
 * Redistribution and use in source and binary forms, with or without
 * modification, are permitted provided that the following conditions
 * are met:
 *
 * 1. Redistributions of source code must retain the above copyright
 *    notice, this list of conditions and the following disclaimer.
 *
 * 2. Redistributions in binary form must reproduce the above copyright
 *    notice, this list of conditions and the following disclaimer in
 *    the documentation and/or other materials provided with the
 *    distribution.
 *
 * 3. All advertising materials mentioning features or use of this
 *    software must display the following acknowledgment:
 *    "This product includes software developed by the OpenSSL Project
 *    for use in the OpenSSL Toolkit. (http://www.OpenSSL.org/)"
 *
 * 4. The names "OpenSSL Toolkit" and "OpenSSL Project" must not be used to
 *    endorse or promote products derived from this software without
 *    prior written permission. For written permission, please contact
 *    licensing@OpenSSL.org.
 *
 * 5. Products derived from this software may not be called "OpenSSL"
 *    nor may "OpenSSL" appear in their names without prior written
 *    permission of the OpenSSL Project.
 *
 * 6. Redistributions of any form whatsoever must retain the following
 *    acknowledgment:
 *    "This product includes software developed by the OpenSSL Project
 *    for use in the OpenSSL Toolkit (http://www.OpenSSL.org/)"
 *
 * THIS SOFTWARE IS PROVIDED BY THE OpenSSL PROJECT ``AS IS'' AND ANY
 * EXPRESSED OR IMPLIED WARRANTIES, INCLUDING, BUT NOT LIMITED TO, THE
 * IMPLIED WARRANTIES OF MERCHANTABILITY AND FITNESS FOR A PARTICULAR
 * PURPOSE ARE DISCLAIMED.  IN NO EVENT SHALL THE OpenSSL PROJECT OR
 * ITS CONTRIBUTORS BE LIABLE FOR ANY DIRECT, INDIRECT, INCIDENTAL,
 * SPECIAL, EXEMPLARY, OR CONSEQUENTIAL DAMAGES (INCLUDING, BUT
 * NOT LIMITED TO, PROCUREMENT OF SUBSTITUTE GOODS OR SERVICES;
 * LOSS OF USE, DATA, OR PROFITS; OR BUSINESS INTERRUPTION)
 * HOWEVER CAUSED AND ON ANY THEORY OF LIABILITY, WHETHER IN CONTRACT,
 * STRICT LIABILITY, OR TORT (INCLUDING NEGLIGENCE OR OTHERWISE)
 * ARISING IN ANY WAY OUT OF THE USE OF THIS SOFTWARE, EVEN IF ADVISED
 * OF THE POSSIBILITY OF SUCH DAMAGE.
 * ====================================================================
 *
 * This product includes cryptographic software written by Eric Young
 * (eay@cryptsoft.com).  This product includes software written by Tim
 * Hudson (tjh@cryptsoft.com).
 *
 */

#include "cryptlib.h"
#include "eng_int.h"

void ENGINE_load_builtin_engines(void)
{
    /* Some ENGINEs need this */
    OPENSSL_cpuid_setup();
#if 0
    /*
     * There's no longer any need for an "openssl" ENGINE unless, one day, it
     * is the *only* way for standard builtin implementations to be be
     * accessed (ie. it would be possible to statically link binaries with
     * *no* builtin implementations).
     */
    ENGINE_load_openssl();
#endif
<<<<<<< HEAD
#if !defined(OPENSSL_NO_HW) && (defined(__OpenBSD__) || defined(__FreeBSD__) || defined(__DragonFly__) || defined(HAVE_CRYPTODEV))
	ENGINE_load_cryptodev();
=======
#if !defined(OPENSSL_NO_HW) && (defined(__OpenBSD__) || defined(__FreeBSD__) || defined(HAVE_CRYPTODEV))
    ENGINE_load_cryptodev();
>>>>>>> 9eaaad39
#endif
#ifndef OPENSSL_NO_RSAX
    ENGINE_load_rsax();
#endif
#ifndef OPENSSL_NO_RDRAND
    ENGINE_load_rdrand();
#endif
    ENGINE_load_dynamic();
#ifndef OPENSSL_NO_STATIC_ENGINE
# ifndef OPENSSL_NO_HW
#  ifndef OPENSSL_NO_HW_4758_CCA
    ENGINE_load_4758cca();
#  endif
#  ifndef OPENSSL_NO_HW_AEP
    ENGINE_load_aep();
#  endif
#  ifndef OPENSSL_NO_HW_ATALLA
    ENGINE_load_atalla();
#  endif
#  ifndef OPENSSL_NO_HW_CSWIFT
    ENGINE_load_cswift();
#  endif
#  ifndef OPENSSL_NO_HW_NCIPHER
    ENGINE_load_chil();
#  endif
#  ifndef OPENSSL_NO_HW_NURON
    ENGINE_load_nuron();
#  endif
#  ifndef OPENSSL_NO_HW_SUREWARE
    ENGINE_load_sureware();
#  endif
#  ifndef OPENSSL_NO_HW_UBSEC
    ENGINE_load_ubsec();
#  endif
#  ifndef OPENSSL_NO_HW_PADLOCK
    ENGINE_load_padlock();
#  endif
# endif
# ifndef OPENSSL_NO_GOST
    ENGINE_load_gost();
# endif
# ifndef OPENSSL_NO_GMP
    ENGINE_load_gmp();
# endif
# if defined(OPENSSL_SYS_WIN32) && !defined(OPENSSL_NO_CAPIENG)
    ENGINE_load_capi();
# endif
#endif
    ENGINE_register_all_complete();
}

<<<<<<< HEAD
#if defined(__OpenBSD__) || defined(__FreeBSD__) || defined(__DragonFly__) || defined(HAVE_CRYPTODEV)
void ENGINE_setup_bsd_cryptodev(void) {
	static int bsd_cryptodev_default_loaded = 0;
	if (!bsd_cryptodev_default_loaded) {
		ENGINE_load_cryptodev();
		ENGINE_register_all_complete();
	}
	bsd_cryptodev_default_loaded=1;
=======
#if defined(__OpenBSD__) || defined(__FreeBSD__) || defined(HAVE_CRYPTODEV)
void ENGINE_setup_bsd_cryptodev(void)
{
    static int bsd_cryptodev_default_loaded = 0;
    if (!bsd_cryptodev_default_loaded) {
        ENGINE_load_cryptodev();
        ENGINE_register_all_complete();
    }
    bsd_cryptodev_default_loaded = 1;
>>>>>>> 9eaaad39
}
#endif<|MERGE_RESOLUTION|>--- conflicted
+++ resolved
@@ -73,13 +73,8 @@
      */
     ENGINE_load_openssl();
 #endif
-<<<<<<< HEAD
 #if !defined(OPENSSL_NO_HW) && (defined(__OpenBSD__) || defined(__FreeBSD__) || defined(__DragonFly__) || defined(HAVE_CRYPTODEV))
-	ENGINE_load_cryptodev();
-=======
-#if !defined(OPENSSL_NO_HW) && (defined(__OpenBSD__) || defined(__FreeBSD__) || defined(HAVE_CRYPTODEV))
     ENGINE_load_cryptodev();
->>>>>>> 9eaaad39
 #endif
 #ifndef OPENSSL_NO_RSAX
     ENGINE_load_rsax();
@@ -131,17 +126,7 @@
     ENGINE_register_all_complete();
 }
 
-<<<<<<< HEAD
 #if defined(__OpenBSD__) || defined(__FreeBSD__) || defined(__DragonFly__) || defined(HAVE_CRYPTODEV)
-void ENGINE_setup_bsd_cryptodev(void) {
-	static int bsd_cryptodev_default_loaded = 0;
-	if (!bsd_cryptodev_default_loaded) {
-		ENGINE_load_cryptodev();
-		ENGINE_register_all_complete();
-	}
-	bsd_cryptodev_default_loaded=1;
-=======
-#if defined(__OpenBSD__) || defined(__FreeBSD__) || defined(HAVE_CRYPTODEV)
 void ENGINE_setup_bsd_cryptodev(void)
 {
     static int bsd_cryptodev_default_loaded = 0;
@@ -150,6 +135,5 @@
         ENGINE_register_all_complete();
     }
     bsd_cryptodev_default_loaded = 1;
->>>>>>> 9eaaad39
 }
 #endif